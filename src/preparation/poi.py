import geopandas as gpd
import numpy as np
import polars as pl

from src.config.config import Config
from src.core.config import settings
from src.utils.utils import (
    vector_check_string_similarity_bulk,
    timing,
    polars_df_to_postgis,
    create_table_dump,
    restore_table_dump,
    print_info,
)
from src.db.db import Database
from src.preparation.subscription import Subscription


class PoiPreparation:
    """Class to prepare the POIs from OpenStreetMap."""

    def __init__(self, db: Database, region: str):
        """Constructor method.

        Args:
            db (Database): Database object
        """
        self.db = db
        self.db_config = self.db.db_config
        self.db_uri = f"postgresql://{self.db_config.user}:{self.db_config.password}@{self.db_config.host}:{self.db_config.port}{self.db_config.path}"
        self.engine = self.db.return_sqlalchemy_engine()
        self.config_pois = Config("poi", region)

        self.config_pois_preparation = self.config_pois.preparation
        # Extend config with values that are not in the preparation config but in the collection config
        self.extended_pois_preparation = self.extend_config()
        self.config_pois_preparation.update(self.extended_pois_preparation)

    def extend_config(self):
        """Build an extended config with all values that are not in the preparation config but in the collection config."""

        config_collection = self.config_pois.collection
        # Check if config not in preparation but in collection
        new_config_collection = {}
        for osm_tag in config_collection["osm_tags"]:
            values = config_collection["osm_tags"][osm_tag]
            for value in values:
                if value not in self.config_pois_preparation:
                    new_config_collection[value] = {
                        "classify_by_tag": {value: {osm_tag: [value]}}
                    }
        print_info("For key-value pairs that are not in the preparation config but in the collection config the POIs are added as preperation by tag.")
        return new_config_collection

    @timing
    def read_poi(self) -> pl.DataFrame:
        """Reads the POIs from the database from the OSM point and OSM polygon table.

        Returns:
            pl.DataFrame: Polars DataFrame with the POIs. The geometry is stored as WKT inside a column called geom.
        """

        # Relevant column names
        column_names = """
        osm_id::bigint, name, brand, "addr:street" AS street, "addr:housenumber" AS housenumber,
        "addr:postcode" AS zipcode, phone, website, opening_hours, operator, origin, organic,
        subway, amenity, shop, tourism, railway, leisure, sport, highway, public_transport, historic, tags::jsonb AS tags
        """

        # Read POIs from database
        sql_query = [
            f"""SELECT {column_names}, 'n' AS osm_type, ST_ASTEXT(way) AS geom FROM public.osm_poi_point""",
            f"""SELECT {column_names}, 'w' AS osm_type, ST_ASTEXT(ST_CENTROID(way)) AS geom FROM public.osm_poi_polygon""",
        ]
        df = pl.read_database(sql_query, self.db_uri)
        return df

    @timing
    def check_by_tag(
        self, df: pl.DataFrame, poi_config: dict, key: str, new_column_names: list[str]
    ) -> list[pl.DataFrame, list[str]]:
        """Checks if a POI has a specific value for a tag.

        Args:
            df (pl.DataFrame): POIs to classify
            poi_config (dict): Configuration for poi category
            key (str): POI category to assign if check is True
            new_column_names (list[str]): List with column names of already classified POIs

        Raises:
            ValueError: Raise error if tag does not exist

        Returns:
            list[pl.DataFrame, list[str]]: Classified POIs and the list with new column names.
        """

        # Get tag and values
        tag = list(poi_config.keys())[0]
        values = poi_config[tag]

        # Check if values are True then only check if tag has value
        if new_column_names == []:
            when_condition = pl.when((pl.col(tag) != None))
        elif new_column_names != [] and values == [True]:
            when_condition = pl.when(
                (pl.col(tag) != None) & ~pl.any(pl.col(new_column_names) == True)
            )
        # Check if values are in list of conditions
        elif new_column_names == [] and values != [True]:
            values = [x.lower() for x in values]
            when_condition = pl.when((pl.col(tag).str.to_lowercase().is_in(values)))
        elif new_column_names != [] and values != [True]:
            values = [x.lower() for x in values]
            when_condition = pl.when(
                (pl.col(tag).str.to_lowercase().is_in(values))
                & ~pl.any(pl.col(new_column_names) == True)
            )
        else:
            raise ValueError("Conditions for tags cannot be set.")

        # Apply condition
        df = df.with_columns(
            when_condition.then(True).otherwise(False).alias(key + "___tag")
        )

        # Add new column name to list
        new_column_names.append(key + "___tag")
        return df, new_column_names

    @timing
    def check_by_name_in(
        self,
        df: pl.DataFrame,
        poi_config: list[str],
        key: str,
        new_column_names: list[str],
    ) -> list[pl.DataFrame, list[str]]:
        """Checks if a POI has a specific value in the name, brand or website.

        Args:
            df (pl.DataFrame): POIs to classify
            poi_config (list[str]): Configuration for poi category
            key (str): POI category to assign if check is True
            new_column_names (list[str]): List with column names of already classified POIs

        Returns:
            list[pl.DataFrame, list[str]]: Classified POIs and the list with new column names.
        """

        # Make sure that all values are lower case
        values = [x.lower() for x in poi_config]

        # Merge array to text with | as seperator for regex
        values_joined = "|".join(values)

        # Check if values are in list of conditions
        when_condition = pl.when(
            ~pl.any(pl.col(new_column_names) == True)
            & (
                (pl.col("name").str.to_lowercase().is_in(values))
                | (pl.col("brand").str.to_lowercase().is_in(values))
                | (pl.col("website").str.to_lowercase().is_in(values))
                | (pl.col("name").str.to_lowercase().str.contains(values_joined))
                | (pl.col("brand").str.to_lowercase().str.contains(values_joined))
                | (pl.col("website").str.to_lowercase().str.contains(values_joined))
            )
        )

        df = df.with_columns(
            when_condition.then(True).otherwise(False).alias(key + "___name_in")
        )

        # Add new column name to list
        new_column_names.append(key + "___name_in")
        return df, new_column_names

    @timing
    def check_name_similarity(
        self,
        df: pl.DataFrame,
        poi_config: dict,
        threshold: float,
        key: str,
        new_column_names: list[str],
    ) -> list[pl.DataFrame, list[str]]:
        """Checks if a POI has a similar name or brand to a list of POIs.

        Args:
            df (pl.DataFrame): POIs to classify
            poi_config (dict): Configuration for poi category
            threshold (float): Threshold for similarity. Higher is stricter.
            key (str): POI category to assign if check is True
            new_column_names (list[str]): List with column names of already classified POIs

        Returns:
            list[pl.DataFrame, list[str]]: Classified POIs and the list with new column names.
        """

        df_unclassified = df.filter(~pl.any(pl.col(new_column_names) == True))
        df_classified = df.filter(pl.any(pl.col(new_column_names) == True))

        arr_names = df_unclassified["name"].to_numpy()
        arr_brands = df_unclassified["brand"].to_numpy()

        # Check if name or brand is similar
        check_brands = vector_check_string_similarity_bulk(
            arr_names, poi_config, threshold
        )
        check_names = vector_check_string_similarity_bulk(
            arr_brands, poi_config, threshold
        )

        # Check if name or brand is true
        check_both = np.logical_or(check_brands, check_names)
        df_unclassified = df_unclassified.with_columns(
            pl.Series(name=key + "___name_similarity", values=check_both)
        )

        # Add new column to list
        new_column_names.append(key + "___name_similarity")

        df = pl.concat([df_unclassified, df_classified], how="diagonal")
        return df, new_column_names

    def classify_by_config(self, df: pl.DataFrame, category: str) -> pl.DataFrame:
        """Classifies POIs by config file.

        Args:
            df (pl.DataFrame): POIs to classify.
            category (str): POI category to assign.

        Returns:
            pl.DataFrame: Classified POIs.
        """

        # New columns for classification
        new_column_names = []

        # Classify by tag
        config_by_tag = self.config_pois_preparation[category].get("classify_by_tag")
        if config_by_tag != None:
            for key in config_by_tag:
                df, new_column_names = self.check_by_tag(
                    df=df,
                    poi_config=config_by_tag[key],
                    key=key,
                    new_column_names=new_column_names,
                )

        # Classify by name in list
        config_by_name = self.config_pois_preparation[category].get("classify_by_name")
        if config_by_name != None:
            for key in config_by_name:
                # Merge all values of children
                poi_config = [
                    [k] + v for k, v in config_by_name[key]["children"].items()
                ]
                # Make one dimensional list
                poi_config = list({item for sublist in poi_config for item in sublist})

                # Check if name inside list or wise versa
                df, new_column_names = self.check_by_name_in(
                    df=df,
                    poi_config=poi_config,
                    key=key,
                    new_column_names=new_column_names,
                )

        # Classify by name and brand similarity
        if config_by_name != None:
            for key in config_by_name:
                df, new_column_names = self.check_name_similarity(
                    df=df,
                    poi_config=config_by_name[key]["children"],
                    threshold=config_by_name[key]["threshold"],
                    key=key,
                    new_column_names=new_column_names,
                )

        # Classify categories
        for column_name in new_column_names:
            # Assign category
            value = column_name.split("__")[0]
            df = df.with_columns(
                pl.when(pl.col(column_name) == True)
                .then(value)
                .otherwise(pl.col("category"))
                .alias("category")
            )
            # Drop not need columns
            df = df.drop(column_name)

        unmatched_category = self.config_pois_preparation[category].get("unmatched")
        df = df.with_columns(
            pl.when(pl.col("category") == "str")
            .then(unmatched_category)
            .otherwise(pl.col("category"))
            .alias("category")
        )
        return df

    def classify_public_transport(self, df: pl.DataFrame) -> pl.DataFrame:
        """Classifies public transport POIs.

        Args:
            df (pl.DataFrame): POIs to classify.

        Returns:
            pl.DataFrame: Classified POIs.
        """
        ####################################################################
        # Classify bus stops
        ####################################################################
        df = df.with_columns(
            pl.when(
                (pl.col("highway") == "bus_stop")
                & (pl.col("name").is_not_null())
                & (pl.col("category") == "str")
            )
            .then("bus_stop")
            .otherwise(pl.col("category"))
            .alias("category")
        )

        df = df.with_columns(
            pl.when(
                (pl.col("public_transport") == "platform")
                & (pl.col("name").is_not_null())
                & (pl.col("tags").str.json_path_match(r"$.bus") == "yes")
                & (pl.col("category") == "str")
            )
            .then("bus_stop")
            .otherwise(pl.col("category"))
            .alias("category")
        )

        ####################################################################
        # Classify tram stops
        ####################################################################
        df_tram_stops = df.filter(
            (pl.col("public_transport") == "stop_position")
            & (pl.col("name").is_not_null())
            & (pl.col("tags").str.json_path_match(r"$.tram") == "yes")
        )
        pdf_tram_stops = df_tram_stops.to_pandas()
        # Get all tram platforms
        pdf_tram_platforms = df.filter(
            (pl.col("public_transport") == "platform")
            & (pl.col("name").is_not_null())
            & (pl.col("railway") == "tram_stop")
        ).to_pandas()

        # Convert tram stops to GeoDataFrame
        gdf_tram_stops = gpd.GeoDataFrame(
            pdf_tram_stops,
            geometry=gpd.GeoSeries.from_wkt(pdf_tram_stops["geom"], crs="EPSG:4326"),
            crs="EPSG:4326",
        ).to_crs(3857)

        # Convert tram platform to GeoDataFrame
        gdf_tram_platforms = gpd.GeoDataFrame(
            pdf_tram_platforms,
            geometry=gpd.GeoSeries.from_wkt(
                pdf_tram_platforms["geom"], crs="EPSG:4326"
            ),
            crs="EPSG:4326",
        ).to_crs(3857)
        engine = self.db.return_sqlalchemy_engine()
        gdf_tram_stops.to_postgis(name="tram_stops", con=engine, if_exists="replace")

        # Get all tram platforms that are not having a tram stop in 100 meters distance
        gdf_additional_tram_stops = gdf_tram_platforms[
            gdf_tram_platforms.sjoin_nearest(
                gdf_tram_stops[["geometry"]],
                how="left",
                max_distance=100,
                distance_col="distance",
            )["distance"].isna()
        ]
        # Drop geometry column and convert to pandas DataFrame
        pdf_additional_tram_stops = gdf_additional_tram_stops.drop(columns=["geometry"])

        # Convert back to Polars DataFrame, concat with original tram stops and rest of the data
        df_tram_stops = pl.concat(
            [pl.from_pandas(pdf_additional_tram_stops), df_tram_stops], how="diagonal"
        ).with_columns(
            pl.when(pl.col("category") == "str")
            .then("tram_stop")
            .otherwise(pl.col("category"))
            .alias("category")
        )
        df = pl.concat([df, df_tram_stops], how="diagonal")

        ####################################################################
        # Classify railway stations
        ####################################################################
        df = df.with_columns(
            pl.when(
                (pl.col(["railway"]) == "station")
                & (pl.col("name").is_not_null())
                & (pl.col("tags").str.json_path_match(r"$.disused") == None)
                & (pl.col("tags").str.json_path_match(r"$.railway:disused") == None)
                & (
                    (pl.col("tags").str.json_path_match(r"$.usage") != "tourism")
                    | (pl.col("tags").str.json_path_match(r"$.usage") == None)
                )
            )
            .then("rail_station")
            .otherwise(pl.col("category"))
            .alias("category")
        )

        df.filter(
            (pl.col(["railway"]) == "station")
            & (pl.col("name").is_not_null())
            & (pl.col("tags").str.json_path_match(r"$.disused") == None)
            & (pl.col("tags").str.json_path_match(r"$.railway:disused") == None)
            & (
                (pl.col("tags").str.json_path_match(r"$.usage") != "tourism")
                | (pl.col("tags").str.json_path_match(r"$.usage") == None)
            )
        )

        df = df.with_columns(
            pl.when(
                (
                    pl.any(
                        pl.col(["railway", "public_transport"]).is_in(
                            ["stop", "station", "stop_position"]
                        )
                    )
                )
                & ~(pl.col("railway").is_in(["disused_station", "proposed"]))
                & (pl.col("name").is_not_null())
                & (
                    (pl.col("tags").str.json_path_match(r"$.train") == "yes")
                    | (pl.col("tags").str.json_path_match(r"$.rail") == "yes")
                )
                & (pl.col("tags").str.json_path_match(r"$.disused") == None)
                & (
                    (pl.col("tags").str.json_path_match(r"$.usage") != "tourism")
                    | (pl.col("tags").str.json_path_match(r"$.usage") == None)
                )
            )
            .then("rail_station")
            .otherwise(pl.col("category"))
            .alias("category")
        )

        # Classify subway entrances with names
        df = df.with_columns(
            pl.when(
                (pl.col("railway") == "subway_entrance")
                & (pl.col("name").is_not_null())
            )
            .then("subway_entrance")
            .otherwise(pl.col("category"))
            .alias("category")
        )

        # Classify subway stations without names by assigning the name of the nearest subway station
        # Get subway stations
        pdf_subway_stations = df.filter(
            (pl.col("railway") == "station")
            & (pl.col("subway") == "yes")
            & (pl.col("railway") != "proposed")
        ).to_pandas()

        # Filter subway entrances
        df_subway_entrances = df.filter(
            (pl.col("railway") == "subway_entrance") & (pl.col("category") == "str")
        )

        # Get dataframe without subway entrances
        df = df.join(df_subway_entrances, on="osm_id", how="anti")

        # Convert pandas dataframe to geopandas dataframe
        pdf_subway_entrances = df_subway_entrances.to_pandas()
        gdf_subway_stations = gpd.GeoDataFrame(
            pdf_subway_stations,
            geometry=gpd.GeoSeries.from_wkt(
                pdf_subway_stations["geom"], crs="EPSG:4326"
            ),
            crs="EPSG:4326",
        ).to_crs(3857)

        # Convert pandas dataframe to geopandas dataframe
        gdf_subway_entrances = gpd.GeoDataFrame(
            pdf_subway_entrances,
            geometry=gpd.GeoSeries.from_wkt(
                pdf_subway_entrances["geom"], crs="EPSG:4326"
            ),
            crs="EPSG:4326",
        ).to_crs(3857)

        # Join subway stations to subway entrances and assign the nearest subway station name to the subway entrance
        # Converting to numpy array and then to normal list due to problem with type conversion in polars
        name_to_assign = list(
            gdf_subway_entrances.sjoin_nearest(
                gdf_subway_stations[["geometry", "name"]],
                how="left",
                max_distance=350,
                distance_col="distance",
            )["name_right"].to_numpy()
        )

        # Assigning the name to the subway entrance
        df_subway_entrances = (
            df_subway_entrances.with_columns(
                pl.Series(name="new_name", values=name_to_assign, dtype=pl.Utf8)
            )
            .with_columns(
                pl.when(pl.col("new_name") != "nan")
                .then(pl.col("new_name"))
                .otherwise(pl.col("name"))
                .alias("name")
            )
            .with_columns(
                pl.when((pl.col("name") != None))
                .then("subway_entrance")
                .otherwise(pl.col("category"))
                .alias("category")
            )
        )
        df_subway_entrances = df_subway_entrances.drop("new_name")

        # Concatenate the dataframes
        df = pl.concat(
            [df, df_subway_entrances.filter(pl.col("name").is_not_null())],
            how="diagonal",
        )
        return df

    def classify_poi(self, df):
        # Create dictionary with empty lists to track classified tags
        classified_tags = {
            k: [] for k in self.config_pois.collection["osm_tags"].keys()
        }

        # Adding category column
        df = df.with_columns(pl.lit("str").alias("category"))

        # Classify Playgrounds
        df = df.with_columns(
            pl.when(
                (pl.col("leisure") == "playground")
                | (pl.col("amenity") == "playground")
            )
            .then("playground")
            .otherwise(pl.col("category"))
            .alias("category")
        )
        classified_tags["leisure"].append("playground")
        classified_tags["amenity"].append("playground")

        # Classify bikesharing stations
        df = df.with_columns(
            pl.when(
                (pl.col("amenity") == "bicycle_rental")
                & (pl.col("shop") == None)
                & (pl.col("osm_type") == "n")
            )
            .then("bike_sharing")
            .otherwise(pl.col("category"))
            .alias("category")
        )
        classified_tags["amenity"].append("bicycle_rental")

        # Classify gyms
        df = df.with_columns(
            pl.when(
                (pl.col("leisure") == "fitness_centre")
                | (
                    (pl.col("leisure") == "sports_centre")
                    & (pl.col("sport") == "fitness")
                )
                & (
                    pl.col("sport").is_in(["multi", "fitness"])
                    | (pl.col("sport") == None)
                )
                & (pl.col("name").str.to_lowercase().str.contains("yoga") == False)
            )
            .then("gym")
            .otherwise(pl.col("category"))
            .alias("category")
        )
        classified_tags["leisure"].extend(["fitness_centre", "sports_centre"])
        classified_tags["sport"].extend(["fitness", "multi"])

        # Classify yoga studios
        df = df.with_columns(
            pl.when(
                (
                    (pl.col("sport") == "yoga")
                    | (pl.col("name").str.to_lowercase().str.contains("yoga"))
                )
                & (pl.col("shop") == None)
            )
            .then("yoga")
            .otherwise(pl.col("category"))
            .alias("category")
        )
        classified_tags["sport"].append("yoga")

        # Classify public transport
        df = self.classify_public_transport(df=df)
        classified_tags["public_transport"].extend(["stop_position", "station"])
        classified_tags["railway"].extend(
            ["station", "platform", "stop", "tram_stop", "subway_entrance"]
        )
        classified_tags["highway"].append("bus_stop")

        # leisure = water_park need to be categorized before sport = swimming to make sure that water_park is not overwritten by swimming
        df = df.with_columns(
            pl.when(
                (pl.col("leisure") == "water_park")
            )
            .then("water_park")
            .otherwise(pl.col("category"))
            .alias("category")
        )
        classified_tags["leisure"].append("water_park")

        # Filter swimming pools
        df_swimming_pools = df.filter(
            (pl.col("leisure") == "swimming_pool") & (pl.col("category") == "str")
        )

        # Get dataframe without subway entrances
        df = df.join(df_swimming_pools, on="osm_id", how="anti")


        # Loop through config
        for key in self.config_pois_preparation:
            df_classified_config = pl.DataFrame()
            # Get OSM tag
            for tag, values in self.config_pois.collection["osm_tags"].items():
                if key in values:
                    osm_tag = tag
                    break

            # Check if config should be inherited
            if list(self.config_pois_preparation[key].keys())[0] == "inherit":
                category = self.config_pois_preparation[key]["inherit"]
            else:
                category = key

            # If filter returns nothing continue
            if df.filter(pl.col(osm_tag) == key).height == 0:
                continue
            else:
                df_classified_config = self.classify_by_config(
                    df=df.filter(pl.col(osm_tag) == key), category=category
                )

            # Remove rows classified by config
            df = df.filter(~(pl.col(osm_tag) == key) | (pl.col(osm_tag).is_null()))
            df = pl.concat([df_classified_config, df], how="diagonal")
            classified_tags[osm_tag].append(key)

        # Remove all categories from config that were already classified
        cleaned_config_poi = self.config_pois.collection["osm_tags"]
        for key in cleaned_config_poi:
            cleaned_config_poi[key] = list(
                set(cleaned_config_poi[key]) - set(classified_tags[key])
            )

        # # Assign remaining categories
        # for key in cleaned_config_poi:
        #     for value in cleaned_config_poi[key]:
        #         df = df.with_columns(
        #             pl.when((pl.col(key) == value))
        #             .then(value)
        #             .otherwise(pl.col("category"))
        #             .alias("category")
        #         )

        return df


def prepare_poi(region: str):
    """Prepare POI data for the region.

    Args:
        region (str): Region to prepare POI data for.
    """

    db = Database(settings.LOCAL_DATABASE_URI)
    poi_preparation = PoiPreparation(db=db, region=region)

    # Read and classify POI data
    df = poi_preparation.read_poi()
    df = poi_preparation.classify_poi(df)

    # Export to local PostGIS
    engine = db.return_sqlalchemy_engine()
    polars_df_to_postgis(
        engine=engine,
        df=df.filter(pl.col("category") != "str"),
        table_name="poi_osm",
        schema="public",
        if_exists="replace",
        geom_column="geom",
        srid=4326,
        create_geom_index=True,
        jsonb_column="tags",
    )

    # Export OSM data to Geonode
    db_rd = Database(settings.RAW_DATABASE_URI)
    engine_rd = db_rd.return_sqlalchemy_engine()
    polars_df_to_postgis(
        engine=engine_rd,
        df=df.filter(pl.col("category") != "str"),
        table_name=f"poi_osm_{region}",
        schema="public",
        if_exists="replace",
        geom_column="geom",
        srid=4326,
        create_geom_index=True,
        jsonb_column="tags",
    )

<<<<<<< HEAD
    # # Update kart repo with fresh OSM data
=======
    # Update kart repo with fresh OSM data
>>>>>>> 6d55f8c6
    # subscription = Subscription(db=db, region=region)
    # subscription.subscribe_osm()



def export_poi(region: str):
    """Export POI data to remote database

    Args:
        region (str): Region to export
    """
    # db = Database(settings.LOCAL_DATABASE_URI)
    # db_rd = Database(settings.RAW_DATABASE_URI)
<<<<<<< HEAD

    # # Export to POI schema
    # subscription = Subscription(db=db, region=region)
    # subscription.export_to_poi_schema()

    # # Dump table and restore in remote database
=======

    # # Export to POI schema
    # subscription = Subscription(db=db, region=region)
    # subscription.export_to_poi_schema()

    # Dump table and restore in remote database
>>>>>>> 6d55f8c6
    # create_table_dump(db.db_config, "basic", "poi", False)
    # db_rd.perform("DROP TABLE IF EXISTS basic.poi")
    # restore_table_dump(db_rd.db_config, "basic", "poi", False)
    # db.conn.close()
    # db_rd.conn.close()


if __name__ == "__main__":
    export_poi()<|MERGE_RESOLUTION|>--- conflicted
+++ resolved
@@ -38,7 +38,7 @@
 
     def extend_config(self):
         """Build an extended config with all values that are not in the preparation config but in the collection config."""
-
+        
         config_collection = self.config_pois.collection
         # Check if config not in preparation but in collection
         new_config_collection = {}
@@ -721,11 +721,7 @@
         jsonb_column="tags",
     )
 
-<<<<<<< HEAD
-    # # Update kart repo with fresh OSM data
-=======
     # Update kart repo with fresh OSM data
->>>>>>> 6d55f8c6
     # subscription = Subscription(db=db, region=region)
     # subscription.subscribe_osm()
 
@@ -739,21 +735,12 @@
     """
     # db = Database(settings.LOCAL_DATABASE_URI)
     # db_rd = Database(settings.RAW_DATABASE_URI)
-<<<<<<< HEAD
 
     # # Export to POI schema
     # subscription = Subscription(db=db, region=region)
     # subscription.export_to_poi_schema()
 
-    # # Dump table and restore in remote database
-=======
-
-    # # Export to POI schema
-    # subscription = Subscription(db=db, region=region)
-    # subscription.export_to_poi_schema()
-
     # Dump table and restore in remote database
->>>>>>> 6d55f8c6
     # create_table_dump(db.db_config, "basic", "poi", False)
     # db_rd.perform("DROP TABLE IF EXISTS basic.poi")
     # restore_table_dump(db_rd.db_config, "basic", "poi", False)
