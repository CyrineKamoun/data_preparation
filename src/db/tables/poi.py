class POITable:
    def __init__(self, data_set_type: str, schema_name: str, data_set_name: str):
        self.data_set_type = data_set_type
        self.data_set_name = data_set_name
        self.schema_name = schema_name
<<<<<<< HEAD
        self.table_name = f"{self.data_set_type}_{self.data_set_name}"

        self.index_columns = "geom"
        self.index_method = "gist"

        # Define common columns
        self.common_columns = [
            "name text NULL",
            "operator text NULL",
            "street text NULL",
            "housenumber text NULL",
            "zipcode text NULL",
            "phone text NULL",
            "email text NULL",
            "website text NULL",
            "capacity text NULL",
            "opening_hours text NULL",
            "wheelchair text NULL",
            "source text NULL",
            "tags jsonb NULL",
            "geom geometry NOT NULL",
            "auto_pk SERIAL NOT NULL",
            f"CONSTRAINT {self.table_name}_pkey PRIMARY KEY (auto_pk)"
        ]

    def create_table(self, table_name: str, category_columns: list) -> str:
        all_columns = category_columns + self.common_columns
=======

    def create_table(self, table_name: str, category_columns: list) -> str:
        # Common columns for all POI tables
        common_columns = [
            "name text NULL",
            "operator text NULL",
            "street text NULL",
            "housenumber text NULL",
            "zipcode text NULL",
            "phone text NULL",
            "email text NULL",
            "website text NULL",
            "capacity text NULL",
            "opening_hours text NULL",
            "wheelchair text NULL",
            "source text NULL",
            "tags jsonb DEFAULT '{"'"extended_source"'": {}}'::jsonb",
            "geom geometry NOT NULL",
            "id SERIAL NOT NULL",
            f"CONSTRAINT {table_name}_pkey PRIMARY KEY (id)"
        ]

        # Combine category columns with common columns
        all_columns = category_columns + common_columns

        # Create SQL query for table creation
>>>>>>> 8d56c5e2
        all_columns_str = ",\n".join(all_columns)
        sql_create_table = f"""
            DROP TABLE IF EXISTS {self.schema_name}.{table_name};
            CREATE TABLE {self.schema_name}.{table_name} (
                {all_columns_str}
            );
<<<<<<< HEAD
            CREATE INDEX ON {self.schema_name}.{table_name} USING {self.index_method} ({self.index_columns});
            """
        return sql_create_table

    def create_poi_table(self) -> str:
        table_name = f"{self.data_set_type}_{self.data_set_name}"
        category_columns = [
            "category text NULL",
            "other_categories text[] NULL"
        ]
        return self.create_table(table_name, category_columns)

    def create_poi_childcare(self) -> str:
        table_name = f"{self.data_set_type}_childcare_{self.data_set_name}"
        category_columns = [
            "nursery bool NULL",
            "kindergarten bool NULL",
            "after_school bool NULL"
        ]
        return self.create_table(table_name, category_columns)

    def create_poi_school(self) -> str:
        table_name = f"{self.data_set_type}_school_{self.data_set_name}"
        category_columns = [
            "school_isced_level_1 bool NULL",
            "school_isced_level_2 bool NULL",
            "school_isced_level_3 bool NULL"
        ]
=======
            CREATE INDEX ON {self.schema_name}.{table_name} USING gist (geom);
            """
        return sql_create_table

    def create_poi_table(self, table_type: str = 'standard') -> str:
        if table_type == "standard":
            table_name = f"{self.data_set_type}_{self.data_set_name}"
            category_columns = [
                "category text NULL",
                "other_categories text[] NULL"
            ]
        elif table_type == "school":
            table_name = f"{self.data_set_type}_school_{self.data_set_name}"
            category_columns = [
                "school_isced_level_1 bool NULL",
                "school_isced_level_2 bool NULL",
                "school_isced_level_3 bool NULL"
            ]
        elif table_type == "childcare":
            table_name = f"{self.data_set_type}_childcare_{self.data_set_name}"
            category_columns = [
                "nursery bool NULL",
                "kindergarten bool NULL",
                "after_school bool NULL"
            ]
        else:
            raise ValueError("Invalid table_type. Supported values are 'standard', 'school', or 'childcare'.")

>>>>>>> 8d56c5e2
        return self.create_table(table_name, category_columns)<|MERGE_RESOLUTION|>--- conflicted
+++ resolved
@@ -3,35 +3,6 @@
         self.data_set_type = data_set_type
         self.data_set_name = data_set_name
         self.schema_name = schema_name
-<<<<<<< HEAD
-        self.table_name = f"{self.data_set_type}_{self.data_set_name}"
-
-        self.index_columns = "geom"
-        self.index_method = "gist"
-
-        # Define common columns
-        self.common_columns = [
-            "name text NULL",
-            "operator text NULL",
-            "street text NULL",
-            "housenumber text NULL",
-            "zipcode text NULL",
-            "phone text NULL",
-            "email text NULL",
-            "website text NULL",
-            "capacity text NULL",
-            "opening_hours text NULL",
-            "wheelchair text NULL",
-            "source text NULL",
-            "tags jsonb NULL",
-            "geom geometry NOT NULL",
-            "auto_pk SERIAL NOT NULL",
-            f"CONSTRAINT {self.table_name}_pkey PRIMARY KEY (auto_pk)"
-        ]
-
-    def create_table(self, table_name: str, category_columns: list) -> str:
-        all_columns = category_columns + self.common_columns
-=======
 
     def create_table(self, table_name: str, category_columns: list) -> str:
         # Common columns for all POI tables
@@ -58,43 +29,12 @@
         all_columns = category_columns + common_columns
 
         # Create SQL query for table creation
->>>>>>> 8d56c5e2
         all_columns_str = ",\n".join(all_columns)
         sql_create_table = f"""
             DROP TABLE IF EXISTS {self.schema_name}.{table_name};
             CREATE TABLE {self.schema_name}.{table_name} (
                 {all_columns_str}
             );
-<<<<<<< HEAD
-            CREATE INDEX ON {self.schema_name}.{table_name} USING {self.index_method} ({self.index_columns});
-            """
-        return sql_create_table
-
-    def create_poi_table(self) -> str:
-        table_name = f"{self.data_set_type}_{self.data_set_name}"
-        category_columns = [
-            "category text NULL",
-            "other_categories text[] NULL"
-        ]
-        return self.create_table(table_name, category_columns)
-
-    def create_poi_childcare(self) -> str:
-        table_name = f"{self.data_set_type}_childcare_{self.data_set_name}"
-        category_columns = [
-            "nursery bool NULL",
-            "kindergarten bool NULL",
-            "after_school bool NULL"
-        ]
-        return self.create_table(table_name, category_columns)
-
-    def create_poi_school(self) -> str:
-        table_name = f"{self.data_set_type}_school_{self.data_set_name}"
-        category_columns = [
-            "school_isced_level_1 bool NULL",
-            "school_isced_level_2 bool NULL",
-            "school_isced_level_3 bool NULL"
-        ]
-=======
             CREATE INDEX ON {self.schema_name}.{table_name} USING gist (geom);
             """
         return sql_create_table
@@ -123,5 +63,4 @@
         else:
             raise ValueError("Invalid table_type. Supported values are 'standard', 'school', or 'childcare'.")
 
->>>>>>> 8d56c5e2
         return self.create_table(table_name, category_columns)