region_pbf : [
    "https://download.geofabrik.de/europe/germany/saarland-latest.osm.pbf" , 
    "https://download.geofabrik.de/europe/germany/rheinland-pfalz-latest.osm.pbf",
    "https://download.geofabrik.de/europe/germany/baden-wuerttemberg-latest.osm.pbf", 
    "https://download.geofabrik.de/europe/germany/bayern-latest.osm.pbf", 
    "https://download.geofabrik.de/europe/germany/brandenburg-latest.osm.pbf",
    "https://download.geofabrik.de/europe/germany/sachsen-latest.osm.pbf",
    "https://download.geofabrik.de/europe/germany/sachsen-anhalt-latest.osm.pbf",
    "https://download.geofabrik.de/europe/germany/thueringen-latest.osm.pbf",
    "https://download.geofabrik.de/europe/germany/mecklenburg-vorpommern-latest.osm.pbf",
    "https://download.geofabrik.de/europe/germany/bremen-latest.osm.pbf",
    "https://download.geofabrik.de/europe/germany/hamburg-latest.osm.pbf",
    "https://download.geofabrik.de/europe/germany/niedersachsen-latest.osm.pbf",
    "https://download.geofabrik.de/europe/germany/schleswig-holstein-latest.osm.pbf",
    "https://download.geofabrik.de/europe/germany/nordrhein-westfalen-latest.osm.pbf",
    "https://download.geofabrik.de/europe/germany/hessen-latest.osm.pbf"
]
collection:
  osm_tags:
    amenity : ["fuel", "taxi", "atm", "bank", "dentist", "doctors", "pharmacy", "post_box", "marketplace", "bar", "biergarten", "cafe", 
                "pub", "fast_food", "ice_cream", "restaurant", "theatre", "cinema", "library", "nightclub", "recycling", "car_sharing", "bicycle_rental", 
                "charging_station", "bus_station", "playground"]
    shop    : ["clothes", "convenience", "general", "fashion", "fuel", "bakery", "butcher", "florist", "grocery", "greengrocer", "kiosk", "mall", "shoes", "sports", 
                "supermarket", "hairdresser", "health_food", "chemist", "ice_cream"]
    tourism : ["hotel", "museum", "hostel", "guest_house"]
    railway : ["station", "platform", "stop", "tram_stop", "subway_entrance"]
    leisure : ["playground", "fitness_station", "water_park", "pitch", "sports_centre", 'sports_hall', "fitness_centre"]
    sport   : ["yoga", "fitness"]
    highway : ["bus_stop"]
    public_transport : ["stop_position", "station"]

  additional_columns: ["name", "brand", "addr:street","addr:housenumber", "addr:postcode", "addr:city", "addr:country", "phone", "website", 
                        "opening_hours", "operator", "origin", "organic", "subway"]
  nodes : True
  ways : True
  relations : True
  
preparation:
  supermarket:
    classify_by_name:
      supermarket: 
        children:
          rewe     : ["rewe", "rewe city"]
          tegut    : ["tegut"]
          feneberg : ["feneberg"]
          nahkauf  : ["nahkauf"]
          kupsch   : ["kupsch"]
          aez      : ["aez"]
<<<<<<< HEAD
          edeka    : ["edeka", "nah & gut", "e center", "diska", "e aktiv"]
          k+k      : ["k+k", "k&k"]
          nah&frisch : ["nah&frisch"]
          nah&gut  : ["nah&gut", "nah und gut"]
          cap-markt : ["cap-markt"]
          markant   : ["markant"]
          konsum    : ["konsum"]
          combi     : ["combi"]
          famila    : ["famila"]
          billa     : ["billa"]
        threshold: 0.7
=======
        string_similarity: 0.7
>>>>>>> a83eaa02

      discount_supermarket: 
        children:
          aldi  : ["aldi"]
          lidl  : ["lidl"]
          netto : ["netto"]
          norma : ["norma"]
          penny : ["penny"]
<<<<<<< HEAD
        threshold: 0.8
=======
        string_similarity: 0.7
>>>>>>> a83eaa02

      hypermarket: 
        children:
          real      : ["real"]
          v-markt   : ["v-markt"]
          kaufland  : ["kaufland"]
<<<<<<< HEAD
          hit       : ["hit"]
          globus    : ["globus"]
          marktkauf: ["marktkauf"]
        threshold: 0.9
=======
          marktkauf : ["marktkauf"]
        string_similarity: 0.7
>>>>>>> a83eaa02

      wholesale: 
        children:
          metro     : ["metro"]
          hamberger : ["hamberger"]
<<<<<<< HEAD
        threshold: 0.7
=======
        string_similarity: 0.7
>>>>>>> a83eaa02
      
      organic_supermarket:
        children:
          denn's Biomarkt : ["denn's", "denns", "denn"]
          alnatura : ["alnatura"]
<<<<<<< HEAD
          vollcorner : ["vollcorner"]
          reformhaus : ["reformhaus"]
          naturkost : ["naturkost"]
          bio: ["bio", "bioladen"]
          vitalia : ["vitalia"]
        threshold: 0.7
      
      chemist: 
        children:
          rossmann : ["rossmann"]
          müller : ["müller", "mueller"]
          drogerie: ["drogerie"]
        threshold: 0.7
      
      variety_store: 
        children:
          tedi : ["tedi"]
        threshold: 0.7
=======
        string_similarity: 0.7
>>>>>>> a83eaa02

      international_supermarket:
        children:
          turkish : ["türkisch", "turkish", "turk"]
          asia : ["asia", "asien", "asiatische"]
          other : ["italienisch", "polnische", "spanische", "russisch"]
          mix markt : ["mix markt"]
        threshold: 0.7
    classify_by_tag:
      international_supermarket:
        origin: [True] 
      organic_supermarket:
<<<<<<< HEAD
        organic: ["only"]
      discount_supermarket: 
        name: ["np"]
      supermarket:
        name: ["combi"]
      chemist:
        name: ["dm"]
    unmatched: "convenience"

  health_food: 
    classify_by_tag:
      organic_supermarket:
        shop: ["health_food"]

  convenience: 
    inherit: "supermarket"
  grocery: 
    inherit: "supermarket"
  deli: 
    inherit: "supermarket"
    
  # discount_gym: 
  #   fitx           : ["fitx"]
  #   mcfit          : ["mcfit"]
  #   fitstar        : ["fitstar","fit-star", "fit star"]
  #   cleverfit      : ["cleverfit" ,"clever fit"]
  #   jumpersfitness : ["jumpersfitness" ,"jumpers fitness"]

  # community_sport_centre: ["bezirkssportanlage"]

  # # Not used (operators for various cities in Germany are too different)
  # operators_bicycle_rental: ["münchner verkehrs gesellschaft", "münchner verkehrsgesellschaft", "mvg"]

  # sport:
  #   sport_var_disc   : ["table_tennis"]
  #   leisure_var_add  : ["sports_hall", "fitness_center", "sport_center", "track", "pitch"]
  #   leisure_var_disc : ["fitness_station"]
=======
        organic: True


  health_food: 
    health_food: 
      children:
        vitalia   : ["vitalia"]
        reformhaus : ["reformhaus"]
      string_similarity: 0.7

  bank: 
    sparkasse       : ["kreissparkasse", "sparkasse", "stadtsparkasse"]
    raiffeisenbank  : ["raiffeisenbank", "vr bank", "vr-bank", "volksbank", "volks", "münchner"]
    hypovereinsbank : ["hypo vereinsbank", "hypovereinsbank"]
    commerzbank : ["commerzbank"]

  chemist: 
    dm       : ["dm"]
    rossmann : ["rossmann"]
    müller   : ["müller", "mueller"] 

  fast_food: 
    mcdonalds : ["mcdonald"]

  discount_gym: 
    fitx           : ["fitx"]
    mcfit          : ["mcfit"]
    fitstar        : ["fitstar","fit-star", "fit star"]
    cleverfit      : ["cleverfit" ,"clever fit"]
    jumpersfitness : ["jumpersfitness" ,"jumpers fitness"]

  community_sport_centre: ["bezirkssportanlage"]

  # Not used (operators for various cities in Germany are too different)
  operators_bicycle_rental: ["münchner verkehrs gesellschaft", "münchner verkehrsgesellschaft", "mvg"]

  sport:
    sport_var_disc   : ["table_tennis"]
    leisure_var_add  : ["sports_hall", "fitness_center", "sport_center", "track", "pitch"]
    leisure_var_disc : ["fitness_station"]
>>>>>>> a83eaa02
    <|MERGE_RESOLUTION|>--- conflicted
+++ resolved
@@ -46,7 +46,6 @@
           nahkauf  : ["nahkauf"]
           kupsch   : ["kupsch"]
           aez      : ["aez"]
-<<<<<<< HEAD
           edeka    : ["edeka", "nah & gut", "e center", "diska", "e aktiv"]
           k+k      : ["k+k", "k&k"]
           nah&frisch : ["nah&frisch"]
@@ -58,9 +57,6 @@
           famila    : ["famila"]
           billa     : ["billa"]
         threshold: 0.7
-=======
-        string_similarity: 0.7
->>>>>>> a83eaa02
 
       discount_supermarket: 
         children:
@@ -69,42 +65,28 @@
           netto : ["netto"]
           norma : ["norma"]
           penny : ["penny"]
-<<<<<<< HEAD
         threshold: 0.8
-=======
-        string_similarity: 0.7
->>>>>>> a83eaa02
 
       hypermarket: 
         children:
           real      : ["real"]
           v-markt   : ["v-markt"]
           kaufland  : ["kaufland"]
-<<<<<<< HEAD
           hit       : ["hit"]
           globus    : ["globus"]
           marktkauf: ["marktkauf"]
         threshold: 0.9
-=======
-          marktkauf : ["marktkauf"]
-        string_similarity: 0.7
->>>>>>> a83eaa02
 
       wholesale: 
         children:
           metro     : ["metro"]
           hamberger : ["hamberger"]
-<<<<<<< HEAD
         threshold: 0.7
-=======
-        string_similarity: 0.7
->>>>>>> a83eaa02
       
       organic_supermarket:
         children:
           denn's Biomarkt : ["denn's", "denns", "denn"]
           alnatura : ["alnatura"]
-<<<<<<< HEAD
           vollcorner : ["vollcorner"]
           reformhaus : ["reformhaus"]
           naturkost : ["naturkost"]
@@ -123,9 +105,6 @@
         children:
           tedi : ["tedi"]
         threshold: 0.7
-=======
-        string_similarity: 0.7
->>>>>>> a83eaa02
 
       international_supermarket:
         children:
@@ -138,7 +117,6 @@
       international_supermarket:
         origin: [True] 
       organic_supermarket:
-<<<<<<< HEAD
         organic: ["only"]
       discount_supermarket: 
         name: ["np"]
@@ -176,46 +154,4 @@
   #   sport_var_disc   : ["table_tennis"]
   #   leisure_var_add  : ["sports_hall", "fitness_center", "sport_center", "track", "pitch"]
   #   leisure_var_disc : ["fitness_station"]
-=======
-        organic: True
-
-
-  health_food: 
-    health_food: 
-      children:
-        vitalia   : ["vitalia"]
-        reformhaus : ["reformhaus"]
-      string_similarity: 0.7
-
-  bank: 
-    sparkasse       : ["kreissparkasse", "sparkasse", "stadtsparkasse"]
-    raiffeisenbank  : ["raiffeisenbank", "vr bank", "vr-bank", "volksbank", "volks", "münchner"]
-    hypovereinsbank : ["hypo vereinsbank", "hypovereinsbank"]
-    commerzbank : ["commerzbank"]
-
-  chemist: 
-    dm       : ["dm"]
-    rossmann : ["rossmann"]
-    müller   : ["müller", "mueller"] 
-
-  fast_food: 
-    mcdonalds : ["mcdonald"]
-
-  discount_gym: 
-    fitx           : ["fitx"]
-    mcfit          : ["mcfit"]
-    fitstar        : ["fitstar","fit-star", "fit star"]
-    cleverfit      : ["cleverfit" ,"clever fit"]
-    jumpersfitness : ["jumpersfitness" ,"jumpers fitness"]
-
-  community_sport_centre: ["bezirkssportanlage"]
-
-  # Not used (operators for various cities in Germany are too different)
-  operators_bicycle_rental: ["münchner verkehrs gesellschaft", "münchner verkehrsgesellschaft", "mvg"]
-
-  sport:
-    sport_var_disc   : ["table_tennis"]
-    leisure_var_add  : ["sports_hall", "fitness_center", "sport_center", "track", "pitch"]
-    leisure_var_disc : ["fitness_station"]
->>>>>>> a83eaa02
     