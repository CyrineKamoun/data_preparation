import os

import yaml

from src.config.osm_dict import OSM_germany, OSM_tags
from src.core.config import settings
from src.utils.utils import download_link, print_info


class Config:
    """Reads the config file and returns the config variables.
    """
    def __init__(self, name: str, region: str):
        #TODO: Add validation of config files here

        self.dataset_dir = os.path.join(settings.INPUT_DATA_DIR, name)

        # Read the base config file
        self.config_base = self.read_config("config.yaml")

        # Read the specific config file for the dataset
        config_file_name = f"{name}_{region}.yaml"
        self.config = self.read_config(os.path.join("data_variables", name, config_file_name))

        if name != "global":
            self.name = name
            self.collection = self.config.get("collection")
            self.preparation = self.config.get("preparation")
            self.subscription = self.config.get("subscription")
<<<<<<< HEAD
            self.analysis = self.config.get("analysis")
        
=======
            self.pbf_data = self.config.get("region_pbf")

            if region == 'europe' and name == 'poi':
                # get the Geofabrik download links that are not in other config files
                folder_path = os.path.join(settings.CONFIG_DIR, "data_variables", name)
                self.regions = [file.split("_")[1].split(".")[0] for file in os.listdir(folder_path) if file.endswith(".yaml")]
                for file in os.listdir(folder_path):
                    if file.endswith(".yaml") and file != f"{name}_{region}.yaml":
                        other_config = self.read_config(os.path.join("data_variables", name, file))
                        self.pbf_data = [item for item in self.pbf_data if item not in other_config.get("region_pbf", [])]
            else:
                self.regions = [region]


    def read_config(self, config_file_path):
        """Reads a YAML config file and returns the configuration."""
        config_path = os.path.join(settings.CONFIG_DIR, config_file_path)
        with open(config_path, encoding="utf-8") as stream:
            config = yaml.safe_load(stream)
        return config

>>>>>>> e34738db
    def osm2pgsql_create_style(self):
        add_columns = self.collection["additional_columns"]
        osm_tags = self.collection["osm_tags"]

        pol_columns = [tag for tag in osm_tags if tag in ("railway", "highway")]

        f = open(
            os.path.join(settings.CONFIG_DIR, "style_template.style"), "r"
        )
        sep = "#######################CUSTOM###########################"
        text = f.read()
        text = text.split(sep, 1)[0]

        f1 = open(
            os.path.join(
                self.dataset_dir, "osm2pgsql.style"
            ),
            "w",
        )
        f1.write(text)
        f1.write(sep)
        f1.write("\n")

        print_info(f"Creating osm2pgsql for {self.name}...")

        for column in add_columns:
            if column in pol_columns:
                style_line = f"node,way  {column}  text  polygon"
                f1.write(style_line)
                f1.write("\n")
            else:
                style_line = f"node,way  {column}  text  linear"
                f1.write(style_line)
                f1.write("\n")

        for tag in osm_tags:
            if tag in ["railway", "highway"]:
                style_line = f"node,way  {tag}  text  linear"
                f1.write(style_line)
                f1.write("\n")
            else:
                style_line = f"node,way  {tag}  text  polygon"
                f1.write(style_line)
                f1.write("\n")

    def download_db_schema(self):
        """Download database schema from PostGIS database."""
        download_link(
            settings.INPUT_DATA_DIR, self.config_base["db_schema"], "dump.tar"
        )

<|MERGE_RESOLUTION|>--- conflicted
+++ resolved
@@ -27,10 +27,7 @@
             self.collection = self.config.get("collection")
             self.preparation = self.config.get("preparation")
             self.subscription = self.config.get("subscription")
-<<<<<<< HEAD
             self.analysis = self.config.get("analysis")
-        
-=======
             self.pbf_data = self.config.get("region_pbf")
 
             if region == 'europe' and name == 'poi':
@@ -52,7 +49,6 @@
             config = yaml.safe_load(stream)
         return config
 
->>>>>>> e34738db
     def osm2pgsql_create_style(self):
         add_columns = self.collection["additional_columns"]
         osm_tags = self.collection["osm_tags"]
