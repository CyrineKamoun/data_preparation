--- conflicted
+++ resolved
@@ -8,11 +8,7 @@
 import geopandas as gpd
 
 from collection import Config, osm_collect_filter, gdf_conversion, bus_stop_conversion, join_osm_pois_n_busstops
-<<<<<<< HEAD
-from preparation import file2df, landuse_preparation, pois_preparation, buildings_preparation
-=======
-from preparation import file2df, landuse_preparation, pois_preparation, school_categorization,pois_preparation_set
->>>>>>> 2d8b12bc
+from preparation import file2df, landuse_preparation, pois_preparation, buildings_preparation, school_categorization,pois_preparation_set
 
 #from fusion import geonode_connection, fusion_data_areas_rs_set
 from fusion import replace_data_area, geonode_connection, geonode_table2df, area_n_buffer2df, df2area, df2geonode, fuse_data_area, fusion_set
@@ -20,15 +16,12 @@
 
 # POIS Collection + Preparation
 
-<<<<<<< HEAD
 # data_set = ["Mittelfranken","Niederbayern","Oberbayern","Oberfranken","Oberpfalz","Schwaben",\
 #             "Unterfranken"]
 data_set = ["Mittelfranken"]
 
-=======
-config = Config("pois")
-config_buses = Config("bus_stops")
->>>>>>> 2d8b12bc
+# config = Config("pois")
+# config_buses = Config("bus_stops")
 
 ##===================================Collection POIs=============================================##
 
@@ -43,31 +36,13 @@
 #==============================================================Fusion POIs===========================================================================##
 # ======  Fusion with config settings ====== #
 
-df = fusion_set(config, "pois_fused", return_type="GeoJSON")
+#df = fusion_set(config, "pois_fused", return_type="GeoJSON")
 
-##============================================================== Landuse Collection + Preparation + Export to GeoNode ===============================================================================##
+##==============================================================School preparation==================================================================##
 
-# config = Config("landuse")
-# df_res = pd.DataFrame()
-
-# for d in data_set:
-#     landuse_collection = osm_collect_filter(config,d, update=True)
-
-#     temp_df = landuse_preparation(dataframe=landuse_collection[0],result_name=landuse_collection[1], config=config)[0]
-#     if data_set.index(d) == 0:
-#         df_res = temp_df
-#     else:
-#         df_res = pd.concat([df_res,temp_df],sort=False).reset_index(drop=True)
-
-# df = gdf_conversion(df_res, "landuse_bayern", return_type=None)[0]
-
-
-# df.to_postgis(con=Database().connect_sqlalchemy(), name="landuse_bayern",if_exists='replace')
-
-<<<<<<< HEAD
-# con = geonode_connection()
-# fusion_data_areas_rs_set(con, table_base, rs_set, file_input=file_input, amenity_brand_replace=amenity_brand_replace, columns2rename=columns2rename,
-#                          columns2drop_input=columns2drop_input,return_name=return_name, return_type=return_type)
+# table_school = "jedeschule_geocode"
+# sc_df = geonode_table2df(con, table_school, geometry_column="geom")
+# school_categorization(sc_df, config, table_school, "GeoJSON")
 
 ##======================= Landuse Collection + Preparation + Export to GeoNode ==================##
 
@@ -111,37 +86,27 @@
 
 # config = Config("points")
 
-# points_collection = osm_collect_filter(config,'Mittelfranken', update=True)
+# # points_collection = osm_collect_filter(config,'Mittelfranken', update=True)
 
-from pyrosm import get_data, OSM
+# from pyrosm import get_data, OSM
 
-fp = get_data("Mittelfranken")
+# fp = get_data("Mittelfranken")
 
-osm = OSM(fp)
+# osm = OSM(fp)
 
-test = osm.
+# test = osm.
 
-# test = osm.get_data_by_custom_criteria(
-#         custom_filter = True,
-#         osm_keys_to_keep=None,
-#         filter_type="keep",
-#         tags_as_columns=None,
-#         keep_nodes=True,
-#         keep_ways=True,
-#         keep_relations=True,
-#         extra_attributes=None
-#     )
+# # test = osm.get_data_by_custom_criteria(
+# #         custom_filter = True,
+# #         osm_keys_to_keep=None,
+# #         filter_type="keep",
+# #         tags_as_columns=None,
+# #         keep_nodes=True,
+# #         keep_ways=True,
+# #         keep_relations=True,
+# #         extra_attributes=None
+# #     )
 
-test = gdf_conversion(test, "points_osm_mittelfranken", return_type='GPKG')[0]
-=======
-##==============================================================TESTS===============================================================================##
-# %%
+# test = gdf_conversion(test, "points_osm_mittelfranken", return_type='GPKG')[0]
 
-##==============================================================School preparation==================================================================##
-
-# table_school = "jedeschule_geocode"
-# sc_df = geonode_table2df(con, table_school, geometry_column="geom")
-# school_categorization(sc_df, config, table_school, "GeoJSON")
-
-##==============================================================CHECK===============================================================================##
->>>>>>> 2d8b12bc
+##==============================================================CHECK===============================================================================##