import os
import time
import sys
import ast
import yaml
<<<<<<< HEAD
from pathlib import Path
=======
from difflib import SequenceMatcher
>>>>>>> 2d8b12bc
import numpy as np
import pandas as pd
import geopandas as gp
from pandas.core.accessor import PandasDelegate
<<<<<<< HEAD
from collection import gdf_conversion
=======
from collection import gdf_conversion, osm_collect_filter, bus_stop_conversion, join_osm_pois_n_busstops
>>>>>>> 2d8b12bc
gp.options.use_pygeos = True

#================================== POIs preparation =============================================#
# Func asses probability of string similarity
def similar(a,b):
	return SequenceMatcher(None,a,b).ratio()

# Function search in config
def poi_return_search_condition(name, var_dict):
    for key,value in var_dict.items():
        for v in value:
            if (similar(name, v) > 0.8 or (name in v  or v in name)) and name != '': 
                return key
            else:
                pass

# Convert polygons to points and set origin geometry for all elements
def osm_obj2points(df, geom_column = "geom"):

    df.at[df[geom_column].geom_type == "Point", 'origin_geometry'] = 'point'

    df.at[df[geom_column].geom_type == "MultiPolygon", 'origin_geometry'] = 'polygon'
    df.at[df[geom_column].geom_type == "MultiPolygon", 'geom'] = df['geom'].centroid
    df.at[df[geom_column].geom_type == "Polygon", 'origin_geometry'] = 'polygon'
    df.at[df[geom_column].geom_type == "Polygon", 'geom'] = df['geom'].centroid

    df.at[df[geom_column].geom_type == "LineString", 'origin_geometry'] = 'line'
    df.at[df[geom_column].geom_type == "MultiLineString", 'origin_geometry'] = 'line'

    #df['geom'] = df['geom'].to_crs(4326)
    return df

def file2df(filename):
    name, extens = filename.split(".")
    if extens == "geojson":
<<<<<<< HEAD
        file = open(Path.cwd()/'data'/filename, encoding="utf-8")
        df = gp.read_file(file)
    elif extens == "gpkg":
        file =  Path.cwd()/'data'/filename
=======
        file = open(os.path.join(sys.path[0], 'data', 'input', filename), encoding="utf-8")
        df = gp.read_file(file)
    elif extens == "gpkg":
        file =  os.path.join(sys.path[0], 'data', 'input', filename)
>>>>>>> 2d8b12bc
        df = gp.read_file(file)
    else:
        print("Extension of file %s currently doen not support with file2df() function." % filename)
        sys.exit()
    return df     

def pois_preparation(dataframe, config, return_type=None,result_name="pois_preparation_result"):

    df = dataframe

    # Timer start
    print("Preparation started...")
    start_time = time.time()

    df["osm_id"] = df["id"]

    df = df.drop(columns={"lat", "lon", "version", "timestamp", "changeset"})
    df = df.rename(columns={"geometry": "geom", "addr:housenumber": "housenumber", "osm_type" : "origin_geometry"})
    df = df.assign(source = "osm")

    # Replace None values with empty strings in "name" column and dict in "tags" column
    # To be able to search within the values
    df["name"] = df["name"].fillna(value="")
    df["amenity"] = df["amenity"].fillna(value="")
    # Convert Null tags value to dict and str values to dict
    if dataframe is not None:
        df["tags"] = df["tags"].apply(lambda x: dict() if not x else ast.literal_eval(x))
    else:
        df["tags"] = df["tags"].apply(lambda x: dict() if not x else x)
    
    # variables for preparation
    # !!! Some columns could be not in the list 
    # REVISE it (probabaly check columns - if value from config is not there - create column)

    i_amenity = df.columns.get_loc("amenity")
    i_tourism = df.columns.get_loc("tourism")
    i_shop = df.columns.get_loc("shop")
    i_name = df.columns.get_loc("name")
    i_leisure = df.columns.get_loc("leisure")
    i_sport = df.columns.get_loc("sport")
    i_organic = df.columns.get_loc("organic")
    i_operator = df.columns.get_loc("operator")
    i_highway = df.columns.get_loc("highway")
    i_public_transport = df.columns.get_loc("public_transport")
    i_railway = df.columns.get_loc("railway")
    i_tags = df.columns.get_loc("tags")

    # Depending on zone "origin" can be not presented
    try:
        i_origin = df.columns.get_loc("origin")
    except:
        df = df.assign(origin = None)
        i_origin = df.columns.get_loc("origin")

    # Try to get location of subway column if it exists 
    try:
        i_subway = df.columns.get_loc("subway")
    except:
        df = df.assign(subway = None)
        i_subway = df.columns.get_loc("subway")


<<<<<<< HEAD
    # This section getting var from conf file (variables container)
    with open(Path.cwd()/'config.yaml', encoding="utf-8") as stream:
        config = yaml.safe_load(stream)
    var = config['VARIABLES_SET']["pois"]["preparation"]
=======
    # This section getting var from conf class (variables container)
    var = config.preparation
>>>>>>> 2d8b12bc
    # Related to sport facilities
    sport_var_disc = var["sport"]["sport_var_disc"]
    leisure_var_add = var["sport"]["leisure_var_add"]
    leisure_var_disc = var["sport"]["leisure_var_disc"]
    # Related to Supermarkets
    health_food_var = var["health_food"]
    hypermarket_var = var["hypermarket"]
    no_end_consumer_store_var = var["no_end_consumer_store"]
    discount_supermarket_var = var["discount_supermarket"]
    supermarket_var = var["supermarket"]
    chemist_var = var["chemist"]
    organic_var = var["organic"]
    # Banks
    bank_var = var["bank"]
    # Related to Discount Gyms
    discount_gym_var = var["discount_gym"]
    # Related to Community Sport Centre
    # community_sport_centre_var = var["community_sport_centre"]

    # Convert polygons to points and set origin geometry for all elements
    df = osm_obj2points(df)

    # remove lines from 
    df = df[df.origin_geometry != 'line']
    df = df.reset_index(drop=True)

    # # Playgrounds
    df['amenity'] = np.where((df['leisure'] == 'playground') & (df['leisure'] != df['amenity']) & (df['amenity']), df['leisure'], df['amenity'])
    df['amenity'] = np.where((df['leisure'] == 'playground') & (df['amenity'] == ''), df['leisure'], df['amenity'])

    # Iterate through the rows
    for i in df.index:
        df_row = df.iloc[i]

        if df_row[i_tourism] and df_row[i_amenity] != "" and df_row[i_tourism] != df_row[i_amenity] and df_row[i_tourism] != "yes":
            df_row["amenity"] = df_row["tourism"]
            df = df.append(df_row)
        elif df_row[i_tourism] and df_row[i_amenity] == "" and df_row[i_tourism] != "yes":
            df.iat[i,i_amenity] = df.iat[i,i_tourism]
        
        # Sport pois from leisure and sport features
        if df_row[i_sport] or df_row[i_leisure] in leisure_var_add and df_row[i_leisure] not in leisure_var_disc and df_row[i_sport] not in sport_var_disc:
            df.iat[i,i_amenity] = "sport"
            if df_row[i_sport]:
                df.iat[i,i_tags]["sport"] = df_row[i_sport]
            elif df_row[i_leisure]:
                df.iat[i,i_tags]["leisure"] = df_row[i_leisure]
            continue
        elif df_row[i_leisure] not in leisure_var_add and df_row[i_leisure]:
            df.iat[i,i_tags]["leisure"] = df_row[i_leisure]

        # Gyms and discount gyms -> Fitness centers
        if (df_row[i_leisure] == "fitness_centre" or (df_row[i_leisure] == "sport_centre" and df_row[i_sport] == "fitness")) and (
            df_row[i_sport] in ["multi", "fitness"] or not df_row[i_sport]) and 'yoga' not in df_row[i_name].lower():
            operator = poi_return_search_condition(df_row[i_name].lower(), discount_gym_var)
            if operator:
                df.iat[i,i_operator] = operator
                df.iat[i,i_amenity] = "discount_gym"
            else:
                df.iat[i,i_amenity] = "gym"
            continue

        # Yoga centers check None change here
        if (df_row[i_sport] == "yoga" or "yoga" in df_row[i_name] or "Yoga" in df_row[i_name]) and not df_row[i_shop]:
            df.iat[i,i_amenity] = "yoga"
            continue    
            
        # Recclasify shops. Define convenience and clothes, others assign to amenity. If not rewrite amenity with shop value
        if df_row[i_shop] == "grocery" and df_row[i_amenity] == "":
            if df_row[i_organic] == "only":
                df.iat[i,i_amenity] = "organic"
                df.iat[i,i_tags]["organic"] = df_row[i_organic]
                operator = poi_return_search_condition(df_row[i_name].lower(), organic_var)
                if operator:
                    df.iat[i,i_operator] = operator
                continue
            elif df_row[i_origin]:
                df.iat[i,i_amenity] = "international_hypermarket"
                df.iat[i,i_tags]["origin"] = df_row[i_origin]
                continue
            else:
                df.iat[i,i_amenity] = "convenience"
                df.iat[i,i_shop] = None
                continue

        elif df_row[i_shop] == "fashion" and df_row[i_amenity] == "":
            df.iat[i,i_amenity] = "clothes"
            df.iat[i,i_shop] = None
            continue

        # Supermarkets recclassification
        elif df_row[i_shop] == "supermarket" and df_row[i_amenity] == "":
            operator = [poi_return_search_condition(df_row[i_name].lower(), health_food_var),
                        poi_return_search_condition(df_row[i_name].lower(), hypermarket_var),
                        poi_return_search_condition(df_row[i_name].lower(), no_end_consumer_store_var),
                        poi_return_search_condition(df_row[i_name].lower(), discount_supermarket_var),
                        poi_return_search_condition(df_row[i_name].lower(), supermarket_var)]
            if any(operator):
                for op in operator:
                    if op:
                        df.iat[i,i_operator] = op
                        o_ind = operator.index(op)
                        df.iat[i,i_amenity] = [cat for i, cat  in enumerate(["health_food", "hypermarket","no_end_consumer_store", "discount_supermarket", "supermarket"]) if i == o_ind][0]
                        continue
                    else:
                        pass
            else:
                if df_row[i_organic] == "only":
                    df.iat[i,i_amenity] = "organic"
                    df.iat[i,i_tags]["organic"] = df_row[i_organic]
                    operator = poi_return_search_condition(df_row[i_name].lower(), organic_var)
                    if operator:
                        df.iat[i,i_operator] = operator
                    continue
                elif df_row[i_origin]:
                    df.iat[i,i_amenity] = "international_hypermarket"
                    df.iat[i,i_tags]["origin"] = df_row[i_origin]
                    continue 
                # rewrite next block - move search condition to config, write function for search
                elif "müller " in df_row[i_name].lower() or df_row[i_name].lower() == "müller":
                    df.iat[i,i_amenity] = "chemist"
                    df.iat[i,i_operator] = "müller"
                    continue
                elif "dm " in df_row[i_name].lower() or "dm-" in df_row[i_name].lower():
                    df.iat[i,i_amenity] = "chemist"
                    df.iat[i,i_operator] = "dm"
                    continue
                else:
                    df.iat[i,i_amenity] = "supermarket"
                    continue
        elif df_row[i_shop] == "chemist" and df_row[i_amenity] == "":
            operator = poi_return_search_condition(df_row[i_name].lower(), chemist_var)
            if operator:
                df.iat[i,i_operator] = operator
                df.iat[i,i_amenity] = "chemist"
                continue
            else:
                df.iat[i,i_amenity] = "chemist"
                continue
        elif df_row[i_shop] and df_row[i_shop] != "yes" and df_row[i_amenity] == "":
            df.iat[i,i_amenity] = df.iat[i,i_shop]
            df.iat[i,i_tags]["shop"] = df_row[i_shop]
            continue

        # Additionaly define operator health_food amenities
        elif df_row[i_shop] == "health_food" and df_row[i_amenity] == "":
            operator = poi_return_search_condition(df_row[i_name].lower(), health_food_var)
            if operator:
                df.iat[i,i_operator] = operator
                continue
        # Banks 
        if df_row[i_amenity] == "bank":
            operator = poi_return_search_condition(df_row[i_name].lower(), bank_var)
            if operator:
                df.iat[i,i_operator] = operator
                continue

        # Transport stops
        if df_row[i_highway] == "bus_stop" and df_row[i_name] != '':
            df.iat[i,i_amenity] = "bus_stop"
            continue
        elif df_row[i_public_transport] == "platform" and df_row[i_tags] and df_row[i_highway] != "bus_stop" and df_row[i_name] != '' and ("bus","yes") in df_row[i_tags].items():
            df.iat[i,i_amenity] = "bus_stop"
            df.iat[i,i_tags]["public_transport"] = df_row[i_public_transport]
            continue
        elif df_row[i_public_transport] == "stop_position" and isinstance(df_row[i_tags], dict) and ("tram","yes") in df_row[i_tags].items() and df_row[i_name] != '':
            df.iat[i,i_amenity] = "tram_stop"
            df.iat[i,i_tags]["public_transport"] = df_row[i_public_transport]
            continue
        elif df_row[i_railway] == "subway_entrance":
            df.iat[i,i_amenity] = "subway_entrance"
            df.iat[i,i_tags]["railway"] = df_row[i_railway]  
            continue
        elif df_row[i_railway] == "stop" and df_row[i_tags] and ("train","yes") in df_row[i_tags].items():
            df.iat[i,i_amenity] = "rail_station"
            df.iat[i,i_tags]["railway"] = df_row[i_railway]  
            continue
        elif df_row[i_highway]:
            df.iat[i,i_tags]["highway"] = df_row[i_highway]
        elif df_row[i_public_transport]:
            df.iat[i,i_tags]["public_transport"] = df_row[i_public_transport]
        elif df_row[i_railway]:
            df.iat[i,i_tags]["railway"] = df_row[i_railway]
        elif df_row[i_subway]:
            df.iat[i,i_tags]["subway"] = df_row[i_subway]        

    df = df.reset_index(drop=True)

    # # # Convert DataFrame back to GeoDataFrame (important for saving geojson)
    df = gp.GeoDataFrame(df, geometry='geom')
    df.crs = "EPSG:4326"

    # Filter subway entrances
    try: 
        df_sub_stations = df[(df["public_transport"] == "station") & (df["subway"] == "yes") & (df["railway"] != "proposed")]
        df_sub_stations = df_sub_stations[["name","geom", "id"]]
        df_sub_stations = df_sub_stations.to_crs(31468)
        df_sub_stations["geom"] = df_sub_stations["geom"].buffer(250)
        df_sub_stations = df_sub_stations.to_crs(4326) 

        df_sub_entrance = df[(df["amenity"] == "subway_entrance")]
        df_sub_entrance = df_sub_entrance[["name","geom", "id"]]
 
        df_snames = gp.overlay(df_sub_entrance, df_sub_stations, how='intersection') 
        df_snames = df_snames[["name_2", "id_1"]]
        df = (df_snames.set_index('id_1').rename(columns = {'name_2':'name'}).combine_first(df.set_index('id')))
    except:
        print("No subway stations for given area.")
        df = df.drop(columns={"id"})


    # Remove irrelevant columns
    df = df.drop(columns={"shop", "tourism", "leisure", "sport", "highway", "origin", "organic", "public_transport", "railway", "subway"})

    df = df.drop_duplicates(subset=['osm_id', 'amenity', 'name'], keep='first')

    # Timer finish
    print("Preparation took %s seconds ---" % (time.time() - start_time)) 
    df = gp.GeoDataFrame(df, geometry='geom')
    
    if config.pbf_data and not result_name:
        result_name = config.pbf_data + "prepared"

    return gdf_conversion(df,result_name,return_type)

# Preparation jedeschule table ->> conversion to fusable format
def school_categorization(df, config, result_name, return_type):
    var = config.preparation
    var_schools = var["schools"]

    schule = var_schools["schule"]
    grundschule = var_schools["grundschule"]
    hauptschule_mittelschule = var_schools["hauptschule_mittelschule"]
    exclude = var_schools["exclude"]

    df['name_1'] = df['name'].str.lower()
    df['name_1'] = df['name'].replace({np.nan: ""})

    for ex in exclude:
        temp_df = df.loc[df['name_1'].str.contains(ex, case=False)]
        m = ~df.id.isin(temp_df.id)
        df = df[m]
    df = df.drop(columns={"name_1"})
    df = df.reset_index()

    df.loc[df['school_t_1'].isin(schule), 'amenity'] = df['school_t_1'].str.lower()
    df_base = df[~df['amenity'].isnull()]

    df.loc[df['school_t_1'].isin(grundschule), 'amenity'] = 'grundschule'
    df_grund = df[df['school_t_1'].isin(grundschule)]

    df.loc[df['school_t_1'].isin(hauptschule_mittelschule), 'amenity'] = 'hauptschule_mittelschule'
    df_hauptmittel = df[df['school_t_1'].isin(hauptschule_mittelschule)]

    df_result = pd.concat([df_base,df_grund,df_hauptmittel],sort=False)

    # Should return 2 dataframes grundschule and mittel_haupt+schule
    return gdf_conversion(df_result,result_name,return_type)


#================================ Landuse preparation ============================================#


def landuse_preparation(dataframe=None, filename=None, config=None, return_type=None, result_name="landuse_preparation_result"):
    """introduces the landuse_simplified column and classifies it according to the config input"""
    # (2 Options) landuse preparation from geojson imported from OSM (if you already have it)
    if dataframe is not None:
        df = dataframe
    elif filename:
        file = open(Path.cwd()/'data'/filename/'.geojson', encoding="utf-8")
        df = gp.read_file(file)
    else:
        print("Incorrect 'datatype' value!")
        sys.exit()

    # Timer start
    print("Preparation started...")
    start_time = time.time()

    # Preprocessing: removing, renaming and reordering of columns
    df = df.drop(columns={"timestamp", "version", "changeset"})
    df = df.rename(columns={"geometry": "geom", "id": "osm_id", "osm_type": "origin_geometry"})
    df["landuse_simplified"] = None
    df = df[["landuse_simplified", "landuse", "tourism", "amenity", "leisure", "natural", "name",
             "tags", "osm_id", "origin_geometry", "geom"]]

    df = df.assign(source = "osm")

    # Fill landuse_simplified coulmn with values from the other columns
    custom_filter = config.pyrosm_filter()[0]

    if custom_filter is None:
        print("landuse_simplified can only be generated if the custom_filter of collection\
               is passed")
    else:
        for i in custom_filter.keys():
            df["landuse_simplified"] = df["landuse_simplified"].fillna(
                df[i].loc[df[i].isin(custom_filter[i])])

        # import landuse_simplified dict from config
        landuse_simplified_dict = config.preparation["landuse_simplified"]

        # Rename landuse_simplified by grouping
        # e.g. ["basin","reservoir","salt_pond","waters"] -> "water"
        for i in landuse_simplified_dict.keys():
            df["landuse_simplified"] = df["landuse_simplified"].replace(
                landuse_simplified_dict[i], i)

    if df.loc[~df['landuse_simplified'].isin(list(landuse_simplified_dict.keys()))].empty:
        print("All entries were classified in landuse_simplified")
    else:
        print("The following tags in the landuse_simplified column need to be added to the\
               landuse_simplified dict in config.yaml:")
        print(df.loc[~df['landuse_simplified'].isin(
            list(landuse_simplified_dict.keys()))])

    # remove lines from dataset
    df = df[df.origin_geometry != 'line']
    df = df.reset_index(drop=True)

    # Convert DataFrame back to GeoDataFrame (important for saving geojson)
    df = gp.GeoDataFrame(df, geometry="geom")
    df.crs = "EPSG:4326"
    df = df.reset_index(drop=True)

    # Timer finish
    print(f"Preparation took {time.time() - start_time} seconds ---")


    if filename and not result_name:
        result_name = filename + "prepared"

    return gdf_conversion(df, result_name, return_type)

    #================================ Buildings preparation ======================================#

def buildings_preparation(dataframe=None, filename=None, config=None ,return_type=None, result_name="buildings_preparation_result"):
    """introduces the landuse_simplified column and classifies it according to the config input"""
    # (2 Options) landuse preparation from geojson imported from OSM (if you already have it)
    if dataframe is not None:
        df = dataframe
    elif filename:
        file = open(Path.cwd()/'data'/filename/'.geojson', encoding="utf-8")
        df = gp.read_file(file)
    else:
        print("Incorrect 'datatype' value!")
        sys.exit()

    # Timer start
    print("Preparation started...")
    start_time = time.time()
    # Preprocessing: removing, renaming, reordering and data type adjustments of columns
    df = df.drop(columns={"timestamp", "version", "changeset"})
    df = df.rename(columns={"geometry": "geom", "id": "osm_id", "osm_type": "origin_geometry",\
                            "addr:street": "street", "addr:housenumber": "housenumber",\
                            "building:levels": "building_levels", "roof:levels": "roof_levels"})
    df["residential_status"] = None
    df["area"]               = None
    df = df[["osm_id", "building", "amenity", "leisure", "residential_status", "street", "housenumber",
             "area", "building_levels", "roof_levels", "origin_geometry","geom"]]
    df["building_levels"] = pd.to_numeric(df["building_levels"], downcast="float")
    df["roof_levels"] = pd.to_numeric(df["roof_levels"], downcast="float")
    df = df.assign(source = "osm")

    # classifying residential_status in 'with_residents', 'potential_residents', 'no_residents'
    df.loc[((df.building.str.contains("yes")) & (df.amenity.isnull()) & (df.amenity.isnull())), "residential_status"] = "potential_residents"
    df.loc[df.building.isin(config.variable_container["building_types_residential"]), "residential_status"] = "with_residents"
    df.residential_status.fillna("no_residents", inplace=True)

    # remove lines from dataset
    df = df[df.origin_geometry != 'line']
    df = df.reset_index(drop=True)

    # Convert DataFrame back to GeoDataFrame (important for saving geojson)
    df = gp.GeoDataFrame(df, geometry="geom")
    df.crs = "EPSG:4326"
    df = df.reset_index(drop=True)

    # calculating the areas of the building outlines in m^2
    df = df.to_crs({'init': 'epsg:3857'})
    df['area'] = df['geom'].area.round(2)
    df = df[df.area != 0]
    df = df.to_crs({'init': 'epsg:4326'})

    # Timer finish
    print(f"Preparation took {time.time() - start_time} seconds ---")


    if filename and not result_name:
        result_name = filename + "prepared"

    return gdf_conversion(df, result_name, return_type)


def pois_preparation_set(config,config_buses,update=False,filename=None,return_type=None):
    df_res = pd.DataFrame()
    data_set = config.pbf_data

    for d in data_set:
        pois_collection = osm_collect_filter(config, d, update=update)
        pois_bus_collection = join_osm_pois_n_busstops(pois_collection[0],
                                                    bus_stop_conversion(osm_collect_filter(config_buses,d)[0]),
                                                    pois_collection[1])
        temp_df = pois_preparation(dataframe=pois_bus_collection[0], config=config, result_name=pois_bus_collection[1])[0]
        if data_set.index(d) == 0:
            df_res = temp_df
        else:
            df_res = pd.concat([df_res,temp_df],sort=False).reset_index(drop=True)

    return gdf_conversion(df_res, filename, return_type=return_type)<|MERGE_RESOLUTION|>--- conflicted
+++ resolved
@@ -3,20 +3,13 @@
 import sys
 import ast
 import yaml
-<<<<<<< HEAD
 from pathlib import Path
-=======
 from difflib import SequenceMatcher
->>>>>>> 2d8b12bc
 import numpy as np
 import pandas as pd
 import geopandas as gp
 from pandas.core.accessor import PandasDelegate
-<<<<<<< HEAD
-from collection import gdf_conversion
-=======
 from collection import gdf_conversion, osm_collect_filter, bus_stop_conversion, join_osm_pois_n_busstops
->>>>>>> 2d8b12bc
 gp.options.use_pygeos = True
 
 #================================== POIs preparation =============================================#
@@ -52,17 +45,10 @@
 def file2df(filename):
     name, extens = filename.split(".")
     if extens == "geojson":
-<<<<<<< HEAD
         file = open(Path.cwd()/'data'/filename, encoding="utf-8")
         df = gp.read_file(file)
     elif extens == "gpkg":
         file =  Path.cwd()/'data'/filename
-=======
-        file = open(os.path.join(sys.path[0], 'data', 'input', filename), encoding="utf-8")
-        df = gp.read_file(file)
-    elif extens == "gpkg":
-        file =  os.path.join(sys.path[0], 'data', 'input', filename)
->>>>>>> 2d8b12bc
         df = gp.read_file(file)
     else:
         print("Extension of file %s currently doen not support with file2df() function." % filename)
@@ -125,15 +111,8 @@
         i_subway = df.columns.get_loc("subway")
 
 
-<<<<<<< HEAD
-    # This section getting var from conf file (variables container)
-    with open(Path.cwd()/'config.yaml', encoding="utf-8") as stream:
-        config = yaml.safe_load(stream)
-    var = config['VARIABLES_SET']["pois"]["preparation"]
-=======
     # This section getting var from conf class (variables container)
     var = config.preparation
->>>>>>> 2d8b12bc
     # Related to sport facilities
     sport_var_disc = var["sport"]["sport_var_disc"]
     leisure_var_add = var["sport"]["leisure_var_add"]
@@ -468,6 +447,23 @@
 
     return gdf_conversion(df, result_name, return_type)
 
+def pois_preparation_set(config,config_buses,update=False,filename=None,return_type=None):
+    df_res = pd.DataFrame()
+    data_set = config.pbf_data
+
+    for d in data_set:
+        pois_collection = osm_collect_filter(config, d, update=update)
+        pois_bus_collection = join_osm_pois_n_busstops(pois_collection[0],
+                                                    bus_stop_conversion(osm_collect_filter(config_buses,d)[0]),
+                                                    pois_collection[1])
+        temp_df = pois_preparation(dataframe=pois_bus_collection[0], config=config, result_name=pois_bus_collection[1])[0]
+        if data_set.index(d) == 0:
+            df_res = temp_df
+        else:
+            df_res = pd.concat([df_res,temp_df],sort=False).reset_index(drop=True)
+
+    return gdf_conversion(df_res, filename, return_type=return_type)
+
     #================================ Buildings preparation ======================================#
 
 def buildings_preparation(dataframe=None, filename=None, config=None ,return_type=None, result_name="buildings_preparation_result"):
@@ -525,22 +521,4 @@
     if filename and not result_name:
         result_name = filename + "prepared"
 
-    return gdf_conversion(df, result_name, return_type)
-
-
-def pois_preparation_set(config,config_buses,update=False,filename=None,return_type=None):
-    df_res = pd.DataFrame()
-    data_set = config.pbf_data
-
-    for d in data_set:
-        pois_collection = osm_collect_filter(config, d, update=update)
-        pois_bus_collection = join_osm_pois_n_busstops(pois_collection[0],
-                                                    bus_stop_conversion(osm_collect_filter(config_buses,d)[0]),
-                                                    pois_collection[1])
-        temp_df = pois_preparation(dataframe=pois_bus_collection[0], config=config, result_name=pois_bus_collection[1])[0]
-        if data_set.index(d) == 0:
-            df_res = temp_df
-        else:
-            df_res = pd.concat([df_res,temp_df],sort=False).reset_index(drop=True)
-
-    return gdf_conversion(df_res, filename, return_type=return_type)+    return gdf_conversion(df, result_name, return_type)