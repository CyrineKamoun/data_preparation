--- conflicted
+++ resolved
@@ -1,14 +1,8 @@
 import os
 import shutil
 import subprocess
-<<<<<<< HEAD
 import random
 import string
-=======
-from cdifflib import CSequenceMatcher
-import difflib
-import diff_match_patch
->>>>>>> a83eaa02
 
 from cdifflib import CSequenceMatcher
 from pathlib import Path
@@ -99,18 +93,6 @@
 
     print_info(f"Downloaded ended for {link}")
 
-<<<<<<< HEAD
-
-=======
-def similarity_ratio(string1, string2):
-    dmp = diff_match_patch.diff_match_patch()
-    diff = dmp.diff_main(string1, string2)
-    matching_text = sum(len(text) for op, text in diff if op == 0)
-    total_length = len(string1) + len(string2)
-    return 2.0 * matching_text / total_length
-
-@timing
->>>>>>> a83eaa02
 def check_string_similarity(
     input_value: str, match_values: list[str], target_ratio: float
 ) -> bool:
@@ -134,45 +116,10 @@
             pass
     return False
 
-<<<<<<< HEAD
 
 def check_string_similarity_bulk(
     input_value: str, match_dict: dict, target_ratio: float
 ) -> bool:
-=======
-@timing
-def check_string_similarity_new(
-    input_value: str, match_values: list[str], target_ratio: float
-) -> bool:
-    """Check if a string is similar to a list of strings.
-
-    Args:
-        input_value (str): Input value to check.
-        match_values (list[str]): List of strings to check against.
-        target_ratio (float): Target ratio to match.
-
-    Returns:
-        bool: True if the input value is similar to one of the match values.
-    """    
-
-    for match_value in match_values:
-        if input_value in match_value or match_value in input_value:
-            return True
-        elif similarity_ratio(input_value, match_value) >= target_ratio:
-            return True
-        else:
-            pass
-    return False
-
-
-input = "edekmarkt"
-match = ["edeka"]
-
-check_string_similarity(input, match, 0.7)
-check_string_similarity_new(input, match, 0.7)
-
-def check_string_similarity_bulk(input_value: str, match_dict: dict, target_ratio: float) -> bool:
->>>>>>> a83eaa02
     """Check if a string is similar to a dictionary with lists of strings.
 
     Args:
