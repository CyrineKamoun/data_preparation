<<<<<<< HEAD
// See https://aka.ms/vscode-remote/containers for the
// documentation about the devcontainer.json format
{
    "name": "Data Preparation DevContainer",
    "dockerComposeFile": [
        "docker-compose.yml"
    ],
    "service": "app",
    "workspaceFolder": "/app",
    "shutdownAction": "none",
    // Add the IDs of extensions you want installed when the container is created.
    "customizations": {
        "vscode":{
            "extensions": [
                "ms-python.python",
                "github.copilot",
                "ms-vscode.cpptools",
                "twxs.cmake",
                "ms-vscode.cmake-tools",
                "donjayamanne.python-extension-pack",
                "njpwerner.autodocstring",
                "gencay.vscode-chatgpt"
            ],
            "settings": {
                "python.defaultInterpreterPath": "/usr/local/bin/python",
                "python.formatting.provider": "black",
                "python.linting.enabled": true,
                "python.linting.pylintEnabled": true
            }

        }
    },
    
=======
// See https://aka.ms/vscode-remote/containers for the
// documentation about the devcontainer.json format
{
    "name": "Data Preparation DevContainer",
    "dockerComposeFile": [
        "docker-compose.yml"
    ],
    "service": "app",
    "workspaceFolder": "/app",
    "shutdownAction": "none",
    // Add the IDs of extensions you want installed when the container is created.
    "extensions": [
		"ms-python.python",
		"github.copilot",
		"ms-vscode.cpptools",
		"twxs.cmake",
		"ms-vscode.cmake-tools",
		"donjayamanne.python-extension-pack",
		"njpwerner.autodocstring",
		"ms-azuretools.vscode-docker",
		"genieai.chatgpt-vscode",
		"ms-python.black-formatter"
	],
    "settings": {
        "python.defaultInterpreterPath": "/usr/local/bin/python",
        "python.formatting.provider": "black",
        "python.linting.enabled": true,
        "python.linting.pylintEnabled": true
    }
>>>>>>> 257f3537
}<|MERGE_RESOLUTION|>--- conflicted
+++ resolved
@@ -1,66 +1,30 @@
-<<<<<<< HEAD
-// See https://aka.ms/vscode-remote/containers for the
-// documentation about the devcontainer.json format
-{
-    "name": "Data Preparation DevContainer",
-    "dockerComposeFile": [
-        "docker-compose.yml"
-    ],
-    "service": "app",
-    "workspaceFolder": "/app",
-    "shutdownAction": "none",
-    // Add the IDs of extensions you want installed when the container is created.
-    "customizations": {
-        "vscode":{
-            "extensions": [
-                "ms-python.python",
-                "github.copilot",
-                "ms-vscode.cpptools",
-                "twxs.cmake",
-                "ms-vscode.cmake-tools",
-                "donjayamanne.python-extension-pack",
-                "njpwerner.autodocstring",
-                "gencay.vscode-chatgpt"
-            ],
-            "settings": {
-                "python.defaultInterpreterPath": "/usr/local/bin/python",
-                "python.formatting.provider": "black",
-                "python.linting.enabled": true,
-                "python.linting.pylintEnabled": true
-            }
-
-        }
-    },
-    
-=======
-// See https://aka.ms/vscode-remote/containers for the
-// documentation about the devcontainer.json format
-{
-    "name": "Data Preparation DevContainer",
-    "dockerComposeFile": [
-        "docker-compose.yml"
-    ],
-    "service": "app",
-    "workspaceFolder": "/app",
-    "shutdownAction": "none",
-    // Add the IDs of extensions you want installed when the container is created.
-    "extensions": [
-		"ms-python.python",
-		"github.copilot",
-		"ms-vscode.cpptools",
-		"twxs.cmake",
-		"ms-vscode.cmake-tools",
-		"donjayamanne.python-extension-pack",
-		"njpwerner.autodocstring",
-		"ms-azuretools.vscode-docker",
-		"genieai.chatgpt-vscode",
-		"ms-python.black-formatter"
-	],
-    "settings": {
-        "python.defaultInterpreterPath": "/usr/local/bin/python",
-        "python.formatting.provider": "black",
-        "python.linting.enabled": true,
-        "python.linting.pylintEnabled": true
-    }
->>>>>>> 257f3537
+// See https://aka.ms/vscode-remote/containers for the
+// documentation about the devcontainer.json format
+{
+    "name": "Data Preparation DevContainer",
+    "dockerComposeFile": [
+        "docker-compose.yml"
+    ],
+    "service": "app",
+    "workspaceFolder": "/app",
+    "shutdownAction": "none",
+    // Add the IDs of extensions you want installed when the container is created.
+    "extensions": [
+		"ms-python.python",
+		"github.copilot",
+		"ms-vscode.cpptools",
+		"twxs.cmake",
+		"ms-vscode.cmake-tools",
+		"donjayamanne.python-extension-pack",
+		"njpwerner.autodocstring",
+		"ms-azuretools.vscode-docker",
+		"genieai.chatgpt-vscode",
+		"ms-python.black-formatter"
+	],
+    "settings": {
+        "python.defaultInterpreterPath": "/usr/local/bin/python",
+        "python.formatting.provider": "black",
+        "python.linting.enabled": true,
+        "python.linting.pylintEnabled": true
+    }
 }