[tool.poetry]
name = "goat_data-preparation"
version = "1.0.0"
description = ""
authors = ["Admin <info@plan4better.de>"]

[tool.poetry.dependencies]
python = "^3.9"
geopandas = "0.12.2"
Cython = "0.29.24"
GeoAlchemy2 = "0.6.3"
geojson = "2.5.0"
geopy = "2.2.0"
psycopg2 = "2.9.2"
pyrobuf = "0.9.3"
PyYAML = "5.4.1"
argparse = "^1.4.0"
sklearn = "^0.0"
joblib = "^1.1.0"
cykhash = "1.0.2"
Fiona = "1.8.20"
h3 = "^3.7.3"
python-decouple = "^3.6"
mkdocs = "^1.2.3"
mkdocs-material = "^8.2.2"
psutil = "^5.9.0"
rich = "^12.4.4"
GitPython = "^3.1.30"
boto3 = "^1.26.50"
SQLAlchemy = "1.4.23"
pydantic = "1.4"
geojson-pydantic = "0.3.1"
pyarrow = "^10.0.1"
shapely = "2.0.0"
postal = "^1.1.10"
connectorx = "^0.3.1"
polars = "^0.15.17"
cdifflib = "^1.2.6"
<<<<<<< HEAD
=======
diff-match-patch = "^20200713"
>>>>>>> 480e2666

[tool.poetry.dev-dependencies]
mypy = "^0.770"
isort = "^4.3.21"
autoflake = "^1.3.1"
flake8 = "^3.7.9"
pytest = "^6.2.5"
pytest-cov = "^3.0.0"
debugpy = "^1.4.1"
black = "^22.12.0"
pylint = "^2.12.2"

[tool.isort]
multi_line_output = 3
include_trailing_comma = true
force_grid_wrap = 0
line_length = 88
profile = "black"<|MERGE_RESOLUTION|>--- conflicted
+++ resolved
@@ -36,10 +36,7 @@
 connectorx = "^0.3.1"
 polars = "^0.15.17"
 cdifflib = "^1.2.6"
-<<<<<<< HEAD
-=======
 diff-match-patch = "^20200713"
->>>>>>> 480e2666
 
 [tool.poetry.dev-dependencies]
 mypy = "^0.770"
