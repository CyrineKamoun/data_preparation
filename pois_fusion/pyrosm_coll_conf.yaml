--- conflicted
+++ resolved
@@ -12,15 +12,6 @@
       features : ["amenity", "shop", "tourism", "railway", "leisure", "sport", "water", "highway", "landuse"]
 
     # set of pois to be downloaded 
-<<<<<<< HEAD
-    pois : ["bar", "biergarten", "cafe", "pub", "fast_food", "ice_cream", "restaurant", "theatre", "cinema", "library", 
-            "nightclub", "recycling","car_sharing", "bicycle_rental", "charging_station", "bus_station", "tram_station", "subway_station", "railway_station", 
-            "taxi", "hairdresser", "atm", "bank", "dentist","doctors", "pharmacy", "post_box", "post_office", "fuel","bakery", "butcher", "clothes", "convenience", 
-            "general", "fashion", "florist", "greengrocer", "kiosk", "mall", "shoes", "sports", "supermarket", "health_food","chemist", "organic", "marketplace", 
-            "hotel", "museum", "hostel", "guest_house", "viewpoint", "gallery", "playground", "gym", "yoga", "outdoor_fitness_station", "sport_club", "bench", 
-            "bus_stop", "tram_stop", "subway_entrance", "rail_station", "community_sports_center", "water_park", "park", "forest", "heath_scrub", "lake", "river",
-            "pitch", "track", "sport_centre", "fitness_centre", "sport_hall"]
-=======
     tags : ["bar", "biergarten", "cafe", "pub", "fast_food", "ice_cream", "restaurant", "theatre", "cinema", "library", 
     "nightclub", "recycling","car_sharing", "bicycle_rental", "charging_station", "bus_station", "tram_station", "subway_station", "railway_station", 
     "taxi", "hairdresser", "atm", "bank", "dentist","doctors", "pharmacy", "post_box", "post_office", "fuel","bakery", "butcher", "clothes", "convenience", 
@@ -28,13 +19,11 @@
     "hotel", "museum", "hostel", "guest_house", "viewpoint", "gallery", "playground", "gym", "yoga", "outdoor_fitness_station", "sport_club", "bench", 
     "bus_stop", "tram_stop", "subway_entrance", "rail_station", "community_sports_center", "water_park", "park", "forest", "heath_scrub", "lake", "river",
      "pitch", "track", "sport_centre", "fitness_centre", "sport_hall", "fitness", "fitness_station"]
->>>>>>> 2442e432
 
     tags2columns : ["access", "addr:housenumber", "origin", "organic", "denomination", "brand", "name", "operator", "public_transport", 
                     "railway", "religion", "opening_hours", "ref", "wheelchair", "amenity", "shop"]
     # ["addr:city", "addr:country", "addr:full", "addr:housenumber", "addr:housename", "addr:postcode", "addr:place", "addr:street",
     #"email", "name", "opening_hours", "operator", "phone", "ref", "url", "website"]
-<<<<<<< HEAD
     
   landuse :
     # set of landuse types to collect in OSM data base
@@ -46,8 +35,6 @@
     landuse : []
 
     tags2columns : []
-=======
->>>>>>> 2442e432
 
     # define which geometry types should be collected from OSM
     points: True
