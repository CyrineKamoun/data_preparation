# VARIABLES_SET -> set for data fusion variables

VARIABLES_SET : 
  # variables for Pyrosm
<<<<<<< HEAD
  # region to download - could be "Bayern"
  region_pbf : "Muenchen"
=======
  # region to download - could be "Mittelfranken"
  region_pbf : "Mittelfranken"
>>>>>>> cda69ee9

  pois :
    # set of pois to collect in OSm data base
    # features for filter types
    tags: 
      # filter - categories to search values inside 
      # if you need all elemnts of category please leave "query_values" empty
      # additional - tags which in addition to filter categories will be converted 
      # in columns in result Pandas DataFrame
      ## !!!! AWARE - SOME columns not existed in some 
      filter : ["amenity", "shop", "tourism", "railway", "leisure", "sport", "water", "landuse", "natural", "public_transport"] # Exclude highway
      additional : ["access", "addr:housenumber", "origin", "organic", "denomination", "brand", "name", "operator", "religion", "opening_hours", "ref", "wheelchair", "subway"]
    # set of pois to be search for and downloaded
    query_values : [ "clothes", "convenience", "general", "fashion",  "fuel", "post_office","bakery", "butcher", "florist", "greengrocer", "kiosk", "mall", "shoes", "sports", "supermarket", 
    "taxi", "hairdresser", "atm", "bank", "dentist", "doctors", "pharmacy","post_box", "health_food", "chemist", "marketplace", "bar", "biergarten", "cafe", "pub", "fast_food", "ice_cream", "restaurant", "theatre", "cinema", "library",
    "nightclub", "recycling","car_sharing", "bicycle_rental", "charging_station", "bus_station", "station", "stop_position", "platform",
    "hotel", "museum", "hostel", "guest_house", "viewpoint", "gallery", "playground", "yoga", "fitness_station", "bench", 
     "tram_stop", "subway_entrance", "water_park", "park", "forest", "heath", "scrub", "lake", "river",
     "pitch", "sports_centre", "fitness_centre", "sports_hall", "fitness", "fitness_station", "recreation_ground"]
    # Not in the list "sport_club", "community_sports_center", "outdoor_fitness_station", "organic", "tram_station", "subway_station", "railway_station", "rail_station"
    # Strange behavior "highway" -> "bus_stop"!!!!!!!!!!!!!!!!!!!!!!!!!! 

    # define which geometry types should be collected from OSM
    # Weird behavior - lines <> polygons, smtms polygons can be filter out with lines switched off
    # keep all switched on
    points: True
    polygons: True
    lines: True

  landuse :
    # set of landuse types to collect from OSM data base
    # features for filter types
    tags:
      filter      : ["landuse", "amenity", "leisure", "natural"]
      additional  : []

    # set of landuse types to be downloaded
    query_values : ["basin", "reservoir", "salt_pond", "water", "allotments", "aquaculture", "farmland", "farmyard", "greenhouse_horticulture", "orchard", 
                    "plant_nursery", "vineyard", "forest", "grass", "meadow", "village_green", "recreation_ground", "cemetery", "residential", "garages",
                    "commercial", "retail", "religious", "industrial", "landfill", "quarry", "railway", "highway", "military", "garden", "national_park", 
                    "nature_reserve", "park", "grave_yard", 
                     
                    "parking", "school", "hospital", 

                    "adult_gaming_centre", "amusement_arcade", "beach_resort", "bandstand", "dance", "dog_park", "escape_game", "fitness_centre",
                    "garden", "horse_riding", "marina", "miniature_golf", "nature_reserve", "park", "pitch", "playground", "sports_centre", "stadium",
                    "swimming_pool", "track", "water_park", "leisure",

                    "water", "scrub", "wood", "wetland", "grassland", "heath"]

    # define which geometry types should be collected from OSM
    points    : false
    polygons  : True
    lines     : True

  buildings :
    # set of building types to collect in OSM data base
    # features for filter types
    tags:
      filter: []
      additional: []

    # set of building types to be downloaded
      query_values : []

    # define which geometry types should be collected from OSM
    points: true
    polygons: True
    lines: False

  street_network :
    # set of landuse types to collect in OSM data base
    # features for filter types
    tags:
      filter: []
      additional: []

    # set of landuse types to be downloaded
      query_values : []

    # define which geometry types should be collected from OSM
    points: true
    polygons: false
    lines: False
  bus_stops :
    # bus stops work separately due to the bug
    tags: 
      filter : ["highway"] # Exclude highway
      additional : ["access", "addr:housenumber", "origin", "organic", "denomination", "brand", "name", "operator", "public_transport", 
    "railway", "religion", "opening_hours", "ref", "wheelchair"]
    # set of pois to be search for and downloaded
    query_values : [ "bus_stop"]
    # define which geometry types should be collected from OSM
    points: True
    polygons: True
    lines: True<|MERGE_RESOLUTION|>--- conflicted
+++ resolved
@@ -2,13 +2,8 @@
 
 VARIABLES_SET : 
   # variables for Pyrosm
-<<<<<<< HEAD
   # region to download - could be "Bayern"
   region_pbf : "Muenchen"
-=======
-  # region to download - could be "Mittelfranken"
-  region_pbf : "Mittelfranken"
->>>>>>> cda69ee9
 
   pois :
     # set of pois to collect in OSm data base
