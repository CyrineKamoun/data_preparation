#%%

from pyrosm import get_data, OSM
from osm_feature_tags_dict import OSM_tags
import yaml
import geopandas
import os
import pandas
import sys

# pyrosm filter class. Input for it: type of search 'pois'(currently only pois), tags from config , dictionary of osm tags
# variables of class are 'filter' - list of feature:tags which are relevant to scrap and 'tags_as_columns'- list of tags which will be 
# converted to columns in geopandas DataFrame
class PyrOSM_Filter:
    def __init__(self, typ, tags, feat_dict, tags2columns, point, polygon, line):
        new_osm_dict = {k: feat_dict[k] for k in typ}
        for t in tags:
            if t not in [x for v in new_osm_dict.values() for x in v]:
                print(t + ' is not in osm_feature_tag_dict.py for ''pois'' type of filter! Check OSM documentation and dict file.'+ '\n')
        for key, val in new_osm_dict.items():
            val = [t for t in tags if t in val]
            new_osm_dict[key] = val
        new_osm_dict = dict([(key, val) for key, val in new_osm_dict.items() if len(val) > 0])
        self.filter = new_osm_dict 
        self.tags_as_columns = tags2columns + typ
        self.f_point = point
        self.f_polygon = polygon
        self.f_line = line      

# Function for collection data from OSM dbf and conversion to GeoJSON
<<<<<<< HEAD
# Could be extended with varios type of searches and filters
def osm2gjson(type):
    if type == 'pois':
        #import data from pyrosm_coll_conf.yaml
        with open(os.path.join(sys.path[0] , 'pyrosm_coll_conf.yaml')) as m:
            config = yaml.safe_load(m)
=======
# Could be extended with varios type of searches and filters 
# type='pois', driver='PandasDF' default variables driver could be 
def osm_collect(type='pois', driver='PandasDF'):
    #import data from pois_coll_conf.yaml
    with open(os.path.join(sys.path[0] , 'pyrosm_coll_conf.yaml')) as m:
        config = yaml.safe_load(m)
>>>>>>> 2442e432

    var = config['VARIABLES_SET']

    # get region name desired pois types from yaml settings
    pbf_data = var['region_pbf']
    tags = var[type]['tags']
    typ = var[type]['filter_types']['features']
    tags2columns = var[type]['tags2columns']
    point = var[type]['points']
    polygon = var[type]['polygons']
    line = var[type]['lines']

    # Get defined data from Geofabrik
    fp = get_data(pbf_data)
    osm = OSM(fp)

    # Create filter class with given parameters and create filter with class method          
    custom_filter = PyrOSM_Filter(typ, tags, OSM_tags, tags2columns, point, polygon, line)

    # Get POIs from OSM with given filter ###custom_filter.tags_as_columns 
    # Additional filters can be applied (exmpl.  keep_nodes=False, keep_ways=True,keep_relations=True)
    pois = osm.get_data_by_custom_criteria(custom_filter=custom_filter.filter, tags_as_columns=custom_filter.tags_as_columns, keep_ways=custom_filter.f_line, 
    keep_relations=custom_filter.f_polygon, keep_nodes=custom_filter.f_point)

<<<<<<< HEAD
    # Write geopandas dataframe to geojson file
    pois.to_file(os.path.join(sys.path[0] , type+".geojson"), driver="GeoJSON")
=======
    # Return type if driver -> 'GeoJSON' write geojson file if driver -> 'PandasDF' return PandasDF
    if driver == 'PandasDF':
        return pois
    else:
        pois.to_file(os.path.join(sys.path[0] , type+".geojson"), driver=driver)
>>>>>>> 2442e432


<<<<<<< HEAD
osm2gjson('pois')
#osm2gjson('pois')

# %%
=======
# tests
#osm_collect()
#osm_collect(driver='GeoJSON')
>>>>>>> 2442e432
<|MERGE_RESOLUTION|>--- conflicted
+++ resolved
@@ -28,21 +28,12 @@
         self.f_line = line      
 
 # Function for collection data from OSM dbf and conversion to GeoJSON
-<<<<<<< HEAD
-# Could be extended with varios type of searches and filters
-def osm2gjson(type):
-    if type == 'pois':
-        #import data from pyrosm_coll_conf.yaml
-        with open(os.path.join(sys.path[0] , 'pyrosm_coll_conf.yaml')) as m:
-            config = yaml.safe_load(m)
-=======
 # Could be extended with varios type of searches and filters 
 # type='pois', driver='PandasDF' default variables driver could be 
 def osm_collect(type='pois', driver='PandasDF'):
     #import data from pois_coll_conf.yaml
     with open(os.path.join(sys.path[0] , 'pyrosm_coll_conf.yaml')) as m:
         config = yaml.safe_load(m)
->>>>>>> 2442e432
 
     var = config['VARIABLES_SET']
 
@@ -67,25 +58,15 @@
     pois = osm.get_data_by_custom_criteria(custom_filter=custom_filter.filter, tags_as_columns=custom_filter.tags_as_columns, keep_ways=custom_filter.f_line, 
     keep_relations=custom_filter.f_polygon, keep_nodes=custom_filter.f_point)
 
-<<<<<<< HEAD
-    # Write geopandas dataframe to geojson file
-    pois.to_file(os.path.join(sys.path[0] , type+".geojson"), driver="GeoJSON")
-=======
     # Return type if driver -> 'GeoJSON' write geojson file if driver -> 'PandasDF' return PandasDF
     if driver == 'PandasDF':
         return pois
     else:
         pois.to_file(os.path.join(sys.path[0] , type+".geojson"), driver=driver)
->>>>>>> 2442e432
 
 
-<<<<<<< HEAD
-osm2gjson('pois')
-#osm2gjson('pois')
-
-# %%
-=======
 # tests
 #osm_collect()
 #osm_collect(driver='GeoJSON')
->>>>>>> 2442e432
+
+# %%