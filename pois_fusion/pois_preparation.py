#%%

import os
import time
import sys
import yaml
import ast
import numpy as np
import pandas as pd
import geopandas as gp
from pandas.core.accessor import PandasDelegate
from pyrosm_collector import osm_collect_filter, gdf_conversion
# Solutuion for the bug in pyrosm (functions)
from bus_stop_preparation_merge import bus_stop_conversion, join_osm_pois_n_busstops


def poi_return_search_condition(name, var_dict):
    for key,value in var_dict.items():
        for v in value:
            if (name in v  or v in name) and name != '': 
                return key
            else:
                pass

    # Convert polygons to points and set origin geometry for all elements
def osm_obj2points(df, geom_column = "geom"):
    #df = df.set_crs(31468)

    df.at[df[geom_column].geom_type == "Point", 'origin_geometry'] = 'point'

    df.at[df[geom_column].geom_type == "MultiPolygon", 'origin_geometry'] = 'polygon'
    df.at[df[geom_column].geom_type == "MultiPolygon", 'geom'] = df['geom'].centroid
    df.at[df[geom_column].geom_type == "Polygon", 'origin_geometry'] = 'polygon'
    df.at[df[geom_column].geom_type == "Polygon", 'geom'] = df['geom'].centroid

    df.at[df[geom_column].geom_type == "LineString", 'origin_geometry'] = 'line'
    df.at[df[geom_column].geom_type == "MultiLineString", 'origin_geometry'] = 'line'

    #df = df.set_crs(4326)

    return df

def pois_preparation(dataframe=None,filename=None, return_type="PandasDF",result_name="pois_preparation_result"):
    # (2 Options) POIs preparation from geojson imported from OSM (if you already have it)
    if dataframe is not None:
        df = dataframe
    elif filename:
        file = open(os.path.join(sys.path[0], 'data', filename + ".geojson"), encoding="utf-8")
        df = gp.read_file(file)
    else:
        print("Incorrect 'datatype' value!") 
        sys.exit()

    # Timer start
    print("Preparation started...")
    start_time = time.time()

    df = df.drop(columns={"lat", "lon", "version", "timestamp", "changeset"})
<<<<<<< HEAD
    df = df.rename(columns={"geometry": "geom", "id ":"osm_id", "addr:housenumber": "housenumber", "osm_type" : "origin_geometry"})
    df = df.assign(source = "osm")
=======
    df = df.rename(columns={"geometry": "geom", "id":"osm_id", "addr:housenumber": "housenumber", "osm_type" : "origin_geometry"})
    #df = df.assign(poi_type = None)
>>>>>>> 5cbe8a26

    # Replace None values with empty strings in "name" and "amenity" column and dict in "tags" column
    # To be able to search within the values
    df["name"] = df["name"].fillna(value="")
    df["amenity"] = df["amenity"].fillna(value="")
    # Convert Null tags value to dict and str values to dict
    if dataframe is not None:
        df["tags"] = df["tags"].apply(lambda x: dict() if not x else ast.literal_eval(x))
    else:
        df["tags"] = df["tags"].apply(lambda x: dict() if not x else x)
    
    # variables for preparation
    # !!! Some columns could be not in the list 
    # REVISE it (probabaly check columns - if value from config is not there - create column)

    i_amenity = df.columns.get_loc("amenity")
    i_tourism = df.columns.get_loc("tourism")
    i_shop = df.columns.get_loc("shop")
    i_name = df.columns.get_loc("name")
    i_leisure = df.columns.get_loc("leisure")
    i_sport = df.columns.get_loc("sport")
    i_organic = df.columns.get_loc("organic")
    i_operator = df.columns.get_loc("operator")
    i_highway = df.columns.get_loc("highway")
    i_public_transport = df.columns.get_loc("public_transport")
    i_railway = df.columns.get_loc("railway")
    i_tags = df.columns.get_loc("tags")

    # Depending on zone "origin" can be not presented
    try:
        i_origin = df.columns.get_loc("origin")
    except:
        df = df.assign(origin = None)
        i_origin = df.columns.get_loc("origin")

    # This section getting var from conf file (variables container)
    with open(os.path.join(sys.path[0] , 'pois_prep_conf.yaml'), encoding="utf-8") as m:
            config = yaml.safe_load(m)

    var = config['VARIABLES_SET']

    # Related to sport facilities
    sport_var_disc = var["sport"]["sport_var_disc"]
    leisure_var_add = var["sport"]["leisure_var_add"]
    leisure_var_disc = var["sport"]["leisure_var_disc"]
    # Related to Supermarkets
    health_food_var = var["health_food"]
    hypermarket_var = var["hypermarket"]
    no_end_consumer_store_var = var["no_end_consumer_store"]
    discount_supermarket_var = var["discount_supermarket"]
    # Related to Discount Gyms
    discount_gym_var = var["discount_gym"]
    # Related to Community Sport Centre
    # community_sport_centre_var = var["community_sport_centre"]

    # Convert polygons to points and set origin geometry for all elements
    df = osm_obj2points(df)

    # remove lines from df
    df = df[df.origin_geometry != 'line']

    df = df.reset_index(drop=True)

    # # Playgrounds
    df['amenity'] = np.where((df['leisure'] == 'playground') & (df['leisure'] != df['amenity']) & (df['amenity']), df['leisure'], df['amenity'])
    df['amenity'] = np.where((df['leisure'] == 'playground') & (df['amenity'] == ''), df['leisure'], df['amenity'])

    # Iterate through the rows
    for i in df.index:
        df_row = df.iloc[i]

        if df_row[i_tourism] and df_row[i_amenity] != "" and df_row[i_tourism] != df_row[i_amenity]:
            df_row["amenity"] = df_row["tourism"]
            df = df.append(df_row)
        elif df_row[i_tourism] and df_row[i_amenity] == "":
            df.iat[i,i_amenity] = df.iat[i,i_tourism]
        
        # Sport pois from leisure and sport features
        # !!!!!!!!!!!!!Add sport and leisure into tags
        if df_row[i_sport] or df_row[i_leisure] in leisure_var_add and df_row[i_leisure] not in leisure_var_disc and df_row[i_sport] not in sport_var_disc:
            df.iat[i,i_amenity] = "sport"

            
            continue

        # Gyms and discount gyms -> Fitness centers
        if (df_row[i_leisure] == "fitness_centre" or (df_row[i_leisure] == "sport_centre" and df_row[i_sport] == "fitness")) and (
            df_row[i_sport] in ["multi", "fitness"] or not df_row[i_sport]) and 'yoga' not in df_row[i_name].lower():
            operator = poi_return_search_condition(df_row[i_name].lower(), discount_gym_var)
            if operator:
                df.iat[i,i_operator] = operator
                df.iat[i,i_amenity] = "discount_gym"
            else:
                df.iat[i,i_amenity] = "gym"
            continue

        # Yoga centers check None change here
        if (df_row[i_sport] == "yoga" or "yoga" in df_row[i_name] or "Yoga" in df_row[i_name]) and not df_row[i_shop]:
            df.iat[i,i_amenity] = "yoga"
            continue    

        ##================================================================================================================##
            
        # Recclasify shops. Define convenience and clothes, others assign to amenity. If not rewrite amenity with shop value
        if df_row[i_shop] == "grocery":
            if df_row[i_organic] == "only":
                df.iat[i,i_amenity] = "organic"
                continue
            elif df_row[i_origin]:
                df.iat[i,i_amenity] = "international_hypermarket"
                continue
            else:
                df.iat[i,i_amenity] = "convenience"
                df.iat[i,i_shop] = None
                continue

        elif df_row[i_shop] == "fashion":
            df.iat[i,i_amenity] = "clothes"
            df.iat[i,i_shop] = None
            continue
        # Supermarkets recclassification
        elif df_row[i_shop] == "supermarket":
            operator = [poi_return_search_condition(df_row[i_name].lower(), health_food_var),
                        poi_return_search_condition(df_row[i_name].lower(), hypermarket_var),
                        poi_return_search_condition(df_row[i_name].lower(), no_end_consumer_store_var),
                        poi_return_search_condition(df_row[i_name].lower(), discount_supermarket_var)]
            if any(operator):
                for op in operator:
                    if op:
                        df.iat[i,i_operator] = op
                        o_ind = operator.index(op)
                        df.iat[i,i_amenity] = [cat for i, cat  in enumerate(["health_food", "hypermarket","no_end_consumer_store", "discount_supermarket"]) if i == o_ind][0]
                        continue
                    else:
                        pass
            else:
                if df_row[i_organic] == "only":
                    df.iat[i,i_amenity] = "organic"
                    continue
                elif df_row[i_origin]:
                    df.iat[i,i_amenity] = "international_hypermarket"
                    continue 
                else:
                    df.iat[i,i_amenity] = "supermarket"
                    continue
        elif df_row[i_shop]:
            df.iat[i,i_amenity] = df.iat[i,i_shop]
            continue
         
        # Transport stops
        if df_row[i_highway] == "bus_stop" and df_row[i_name] != '':
            df.iat[i,i_amenity] = "bus_stop"
            continue
        elif df_row[i_public_transport] == "platform" and df_row[i_tags] and df_row[i_highway] != "bus_stop" and df_row[i_name] != '' and ("bus","yes") in df_row[i_tags].items():
            df.iat[i,i_amenity] = "bus_stop"
            continue
        elif df_row[i_public_transport] == "stop_position" and isinstance(df_row[i_tags], dict) and ("tram","yes") in df_row[i_tags].items() and df_row[i_name] != '':
            df.iat[i,i_amenity] = "tram_stop"
            continue
        elif df_row[i_railway] == "subway_entrance":
            df.iat[i,i_amenity] = "subway_entrance"
            continue
        elif df_row[i_railway] == "stop" and df_row[i_tags] and ("train","yes") in df_row[i_tags].items():
            df.iat[i,i_amenity] = "rail_station"
            continue
        
    df = df.reset_index(drop=True)

    # # # Convert DataFrame back to GeoDataFrame (important for saving geojson)
    df = gp.GeoDataFrame(df, geometry='geom')
    df.crs = "EPSG:4326"

<<<<<<< HEAD
    # Filter subway entrances
    try: 
        df_sub_stations = df[(df["public_transport"] == "station") & (df["subway"] == "yes") & (df["railway"] != "proposed")]
        df_sub_stations = df_sub_stations[["name","geom", "id"]]
        df_sub_stations = df_sub_stations.to_crs(31468)
        df_sub_stations["geom"] = df_sub_stations["geom"].buffer(250)
        df_sub_stations = df_sub_stations.to_crs(4326) 
=======
    df = df.reset_index(drop=True)

    # # Filter subway entrances 
    # df_sub_stations = df[(df["public_transport"] == "station") & (df["subway"] == "yes") & (df["railway"] != "proposed")]
    # df_sub_stations = df_sub_stations[["name","geom", "osm_id"]]
    # df_sub_stations = df_sub_stations.to_crs(31468)
>>>>>>> 5cbe8a26

        df_sub_entrance = df[(df["amenity"] == "subway_entrance")]
        df_sub_entrance = df_sub_entrance[["name","geom", "id"]]
 
        df_snames = gp.overlay(df_sub_entrance, df_sub_stations, how='intersection') 
        df_snames = df_snames[["name_2", "id_1"]]
        df = (df_snames.set_index('id_1').rename(columns = {'name_2':'name'}).combine_first(df.set_index('id')))
    except:
        print("No subway stations for given area.")


    
 
    # Timer finish
    print("Preparation took %s seconds ---" % (time.time() - start_time)) 
    df = gp.GeoDataFrame(df, geometry='geom')
    
    if filename and not result_name:
        result_name = filename + "prepared"
    

    return gdf_conversion(df,result_name,return_type)


# Tests
# 1 - Direct collection and preparation
# pois_collection = osm_collect_filter("pois")
# pois_bus_collection = join_osm_pois_n_busstops(pois_collection[0],bus_stop_conversion(osm_collect_filter("bus_stops")[0]))
# pois_preparation(dataframe=pois_bus_collection[0], return_type="GeoJSON",result_filename=pois_bus_collection[1])

# pois_preparation(dataframe=df, return_type="GeoJSON",result_filename='test')

# # 2 - Preparation from geoJSON
# join_osm_pois_n_busstops(osm_collect_filter("pois")[0],bus_stop_conversion(osm_collect_filter("bus_stops")[0]),return_type="GeoJSON", return_filename='pois_merged')
# pois_preparation(filename="pois_merged",return_type="GeoJSON", result_name="pois_from_geojson_test")

#%%















##=======================================================REWRITTEN=================================================================##

    #     # Convert polygons to points and set origin geometry for all elements
    #     if df_row[i_geom_idx].geom_type in ("Polygon", "MultiPolygon"):
    #         df.iat[i,i_geom_idx] = df.iat[i,i_geom_idx].centroid
    #         df.iat[i,i_orig_geom] = "polygon"
    #     elif df_row[i_geom_idx].geom_type in ("Point") or df_row[i_orig_geom] == "node":
    #         df.iat[i,i_orig_geom] = "point"
    #     else:
    #         df.iat[i,i_orig_geom] = "line"

    # Alternatives 
    
    # Tourism pois
    # temp_df = df.loc[(df['tourism'] != df['amenity']) & (df['amenity'] != '') & (df['tourism'] != None)]
    # df = pd.concat([df,temp_df],sort=False).reset_index(drop=True)
    # df['amenity'] = np.where((df['tourism'] != df['amenity']) & (df['amenity'] != '') & (df['tourism'] != None), df['tourism'], df['amenity'])
    # df['amenity'] = np.where((df['tourism'] != None) & (df['amenity'] == ''), df['tourism'], df['amenity'])

    # Sport pois
    # df['amenity'] = np.where((df['sport'] != None) | (df['leisure'].isin(leisure_var_add)) & (~df['leisure'].isin(leisure_var_disc)) & (~df['sport'].isin(sport_var_disc)), "sport", df['amenity'])

    # Gyms discounts
    # rewrite next loop


        # POIs preparation 
        # Playgrouds pois
        # if df_row[i_leisure] == "playground":
        #     df.iat[i,i_amenity] = df.iat[i,i_leisure]
        #     continue

        # # Tourism pois
        # if df_row[i_tourism] and df_row[i_amenity] and df_row[i_tourism] != df_row[i_amenity]:
        #     #collect data in separate df
        #     df = df.append(df.iloc[i])
        #     df.iat[i,i_amenity] = df.iat[i,i_tourism]
        #     continue
        # elif df_row[i_tourism] and not df_row[i_amenity]:
        #     df.iat[i,i_amenity] = df.iat[i,i_tourism]
        #     continue
        
        ##================================================================================================================##
# %%<|MERGE_RESOLUTION|>--- conflicted
+++ resolved
@@ -56,13 +56,9 @@
     start_time = time.time()
 
     df = df.drop(columns={"lat", "lon", "version", "timestamp", "changeset"})
-<<<<<<< HEAD
+
     df = df.rename(columns={"geometry": "geom", "id ":"osm_id", "addr:housenumber": "housenumber", "osm_type" : "origin_geometry"})
     df = df.assign(source = "osm")
-=======
-    df = df.rename(columns={"geometry": "geom", "id":"osm_id", "addr:housenumber": "housenumber", "osm_type" : "origin_geometry"})
-    #df = df.assign(poi_type = None)
->>>>>>> 5cbe8a26
 
     # Replace None values with empty strings in "name" and "amenity" column and dict in "tags" column
     # To be able to search within the values
@@ -235,7 +231,7 @@
     df = gp.GeoDataFrame(df, geometry='geom')
     df.crs = "EPSG:4326"
 
-<<<<<<< HEAD
+
     # Filter subway entrances
     try: 
         df_sub_stations = df[(df["public_transport"] == "station") & (df["subway"] == "yes") & (df["railway"] != "proposed")]
@@ -243,14 +239,7 @@
         df_sub_stations = df_sub_stations.to_crs(31468)
         df_sub_stations["geom"] = df_sub_stations["geom"].buffer(250)
         df_sub_stations = df_sub_stations.to_crs(4326) 
-=======
-    df = df.reset_index(drop=True)
-
-    # # Filter subway entrances 
-    # df_sub_stations = df[(df["public_transport"] == "station") & (df["subway"] == "yes") & (df["railway"] != "proposed")]
-    # df_sub_stations = df_sub_stations[["name","geom", "osm_id"]]
-    # df_sub_stations = df_sub_stations.to_crs(31468)
->>>>>>> 5cbe8a26
+
 
         df_sub_entrance = df[(df["amenity"] == "subway_entrance")]
         df_sub_entrance = df_sub_entrance[["name","geom", "id"]]
