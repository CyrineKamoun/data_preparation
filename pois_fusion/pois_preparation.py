--- conflicted
+++ resolved
@@ -224,14 +224,6 @@
     # df_sub_stations = df_sub_stations[["name","geom", "osm_id"]]
     # df_sub_stations = df_sub_stations.to_crs(31468)
 
-<<<<<<< HEAD
-    # df_sub_stations["geom"] = df_sub_stations["geom"].buffer(250)
-    # df_sub_entrance = df[(df["amenity"] == "subway_entrance")]
-    # df_sub_entrance = df_sub_entrance[["name","geom", "osm_id"]]
-    # df_sub_stations = df_sub_stations.to_crs(4326)  
-
-    # df_snames = gp.overlay(df_sub_entrance, df_sub_stations, how='intersection')    
-=======
     print(df_sub_entrance)
     print(df_sub_stations)
     try:
@@ -241,7 +233,6 @@
     except:
         print("No subway stations for given area.")
 
->>>>>>> 9c495b62
 
     
  
