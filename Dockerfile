FROM goatcommunity/database:test-release

ENV LANG=C.UTF-8 LC_ALL=C.UTF-8

# hadolint ignore=DL3008
RUN apt-get update --allow-releaseinfo-change -q && \
    apt-get install -q -y --no-install-recommends \
        bzip2 \
        ca-certificates \
        git \
        libglib2.0-0 \
        libsm6 \
        libxext6 \
        libxrender1 \
        mercurial \
        openssh-client \
        procps \
        subversion \
        wget \
    && apt-get clean \
    && rm -rf /var/lib/apt/lists/*

ENV PATH /opt/conda/bin:$PATH

CMD [ "/bin/bash" ]

# Leave these args here to better use the Docker build cache
ARG CONDA_VERSION=py39_4.10.3

RUN set -x && \
    UNAME_M="$(uname -m)" && \
    if [ "${UNAME_M}" = "x86_64" ]; then \
        MINICONDA_URL="https://repo.anaconda.com/miniconda/Miniconda3-${CONDA_VERSION}-Linux-x86_64.sh"; \
        SHA256SUM="1ea2f885b4dbc3098662845560bc64271eb17085387a70c2ba3f29fff6f8d52f"; \
    elif [ "${UNAME_M}" = "s390x" ]; then \
        MINICONDA_URL="https://repo.anaconda.com/miniconda/Miniconda3-${CONDA_VERSION}-Linux-s390x.sh"; \
        SHA256SUM="1faed9abecf4a4ddd4e0d8891fc2cdaa3394c51e877af14ad6b9d4aadb4e90d8"; \
    elif [ "${UNAME_M}" = "aarch64" ]; then \
        MINICONDA_URL="https://repo.anaconda.com/miniconda/Miniconda3-${CONDA_VERSION}-Linux-aarch64.sh"; \
        SHA256SUM="4879820a10718743f945d88ef142c3a4b30dfc8e448d1ca08e019586374b773f"; \
    elif [ "${UNAME_M}" = "ppc64le" ]; then \
        MINICONDA_URL="https://repo.anaconda.com/miniconda/Miniconda3-${CONDA_VERSION}-Linux-ppc64le.sh"; \
        SHA256SUM="fa92ee4773611f58ed9333f977d32bbb64769292f605d518732183be1f3321fa"; \
    fi && \
    wget "${MINICONDA_URL}" -O miniconda.sh -q && \
    echo "${SHA256SUM} miniconda.sh" > shasum && \
    if [ "${CONDA_VERSION}" != "latest" ]; then sha256sum --check --status shasum; fi && \
    mkdir -p /opt && \
    sh miniconda.sh -b -p /opt/conda && \
    rm miniconda.sh shasum && \
    ln -s /opt/conda/etc/profile.d/conda.sh /etc/profile.d/conda.sh && \
    echo ". /opt/conda/etc/profile.d/conda.sh" >> ~/.bashrc && \
    echo "conda activate base" >> ~/.bashrc && \
    find /opt/conda/ -follow -type f -name '*.a' -delete && \
    find /opt/conda/ -follow -type f -name '*.js.map' -delete && \
    /opt/conda/bin/conda clean -afy

WORKDIR /app

ENV VIRTUAL_ENV=/opt/venv
RUN python3 -m venv $VIRTUAL_ENV
ENV PATH="$VIRTUAL_ENV/bin:$PATH"

# Install dependencies:
COPY requirements.txt .
RUN pip install -r requirements.txt

<<<<<<< HEAD
# RUN chmod a+x *.sh+
=======
# RUN chmod a+x *.sh
>>>>>>> 397e4233
<|MERGE_RESOLUTION|>--- conflicted
+++ resolved
@@ -65,8 +65,4 @@
 COPY requirements.txt .
 RUN pip install -r requirements.txt
 
-<<<<<<< HEAD
-# RUN chmod a+x *.sh+
-=======
-# RUN chmod a+x *.sh
->>>>>>> 397e4233
+# RUN chmod a+x *.sh+