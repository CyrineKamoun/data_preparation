import os
from src.db.db import Database
from src.utils.utils import print_error, print_info
from src.core.config import settings
import subprocess

def create_db():
    """Create DataPreparation database."""
    # Connect to default database
    db_name = settings.POSTGRES_DB
    subprocess.run(["psql", "-U", "rds", "-d", "postgres", "-c", f"CREATE DATABASE {db_name};"])


def init_db(db):
    # Create extension
    db.perform("CREATE EXTENSION IF NOT EXISTS postgis;")
    db.perform("CREATE EXTENSION IF NOT EXISTS postgis_raster;")
    db.perform("CREATE EXTENSION IF NOT EXISTS hstore;")
    db.perform("CREATE EXTENSION IF NOT EXISTS h3;")
<<<<<<< HEAD
=======
    db.perform("CREATE EXTENSION IF NOT EXISTS citus;")
    db.perform("CREATE EXTENSION IF NOT EXISTS btree_gist;")
>>>>>>> 6d55f8c6
    db.perform("CREATE EXTENSION IF NOT EXISTS pg_trgm;")

    # Create schema
    db.perform("CREATE SCHEMA IF NOT EXISTS basic;")
    db.perform("CREATE SCHEMA IF NOT EXISTS temporal;")

    # Create database functions
    for file in os.listdir("src/db/functions"):
        if file.endswith(".sql"):
            with open(f"src/db/functions/{file}", "r") as f:
                db.perform(f.read())

if __name__ == "__main__":
    create_db()
    #db = Database(settings.LOCAL_DATABASE_URI)
    # try:
    #     init_db(db)
    #     print_info("Database initialized.")
    # except Exception as e:
    #     print_error(e)
    #     print_error("Database initialization failed.")
    # finally:
    #     db.close()<|MERGE_RESOLUTION|>--- conflicted
+++ resolved
@@ -17,11 +17,8 @@
     db.perform("CREATE EXTENSION IF NOT EXISTS postgis_raster;")
     db.perform("CREATE EXTENSION IF NOT EXISTS hstore;")
     db.perform("CREATE EXTENSION IF NOT EXISTS h3;")
-<<<<<<< HEAD
-=======
     db.perform("CREATE EXTENSION IF NOT EXISTS citus;")
     db.perform("CREATE EXTENSION IF NOT EXISTS btree_gist;")
->>>>>>> 6d55f8c6
     db.perform("CREATE EXTENSION IF NOT EXISTS pg_trgm;")
 
     # Create schema
